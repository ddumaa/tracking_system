# Слой с Maven и сборкой проекта
FROM maven:3.8.4-openjdk-17-slim AS build
WORKDIR /app
COPY pom.xml .
COPY src ./src
RUN mvn clean package -DskipTests

# Слой с рантаймом Java
FROM openjdk:17-jdk-slim

# Аргумент версии Chrome; при отсутствии внешнего аргумента применяется значение по умолчанию
ARG CHROME_VERSION=140.0.7339.82

# Установка зависимостей
RUN apt-get update && \
    apt-get install -y \
      wget \
      curl \
      unzip \
      gnupg \
      apt-transport-https \
      software-properties-common \
      fonts-liberation \
      libatk-bridge2.0-0 \
      libatk1.0-0 \
      libcups2 \
      libdrm2 \
      libgbm1 \
      libnspr4 \
      libnss3 \
      libxcomposite1 \
      libxdamage1 \
      libxrandr2 \
      xdg-utils \
      libasound2 \
      libxshmfence1 \
      libappindicator3-1 && \
    curl -sSL https://edgedl.me.gvt1.com/edgedl/chrome/chrome-for-testing/${CHROME_VERSION}/linux64/chrome-linux64.zip -o /tmp/chrome.zip && \
    unzip /tmp/chrome.zip -d /opt/chrome && \
    ln -s /opt/chrome/chrome-linux64/chrome /usr/bin/google-chrome && \
<<<<<<< HEAD
=======
    # Загрузка ChromeDriver той же версии, что и браузер
    curl -sSL https://edgedl.me.gvt1.com/edgedl/chrome/chrome-for-testing/${CHROME_VERSION}/linux64/chromedriver-linux64.zip -o /tmp/chromedriver.zip && \
    unzip /tmp/chromedriver.zip -d /opt/chromedriver && \
    mv /opt/chromedriver/chromedriver-linux64/chromedriver /usr/bin/chromedriver && \
    chmod +x /usr/bin/chromedriver && \
>>>>>>> 07f0c358
    rm -rf /tmp/*.zip && \
    apt-get clean && rm -rf /var/lib/apt/lists/*

ENV LANG=C.UTF-8
ENV LC_ALL=C.UTF-8

# Отключаем отправку анонимной статистики Selenium Manager и лишние предупреждения
ENV SELENIUM_MANAGER_ANALYTICS=false
ENV SE_MANAGER_ANALYTICS=false

<<<<<<< HEAD
=======
# Указываем путь до ChromeDriver для Selenium
ENV WEBDRIVER_CHROME_DRIVER=/usr/bin/chromedriver

>>>>>>> 07f0c358
# Копируем собранное приложение из предыдущего шага
WORKDIR /app
COPY --from=build /app/target/*.jar app.jar

# Запуск приложения
ENTRYPOINT ["java", "-jar", "app.jar"]<|MERGE_RESOLUTION|>--- conflicted
+++ resolved
@@ -38,14 +38,11 @@
     curl -sSL https://edgedl.me.gvt1.com/edgedl/chrome/chrome-for-testing/${CHROME_VERSION}/linux64/chrome-linux64.zip -o /tmp/chrome.zip && \
     unzip /tmp/chrome.zip -d /opt/chrome && \
     ln -s /opt/chrome/chrome-linux64/chrome /usr/bin/google-chrome && \
-<<<<<<< HEAD
-=======
     # Загрузка ChromeDriver той же версии, что и браузер
     curl -sSL https://edgedl.me.gvt1.com/edgedl/chrome/chrome-for-testing/${CHROME_VERSION}/linux64/chromedriver-linux64.zip -o /tmp/chromedriver.zip && \
     unzip /tmp/chromedriver.zip -d /opt/chromedriver && \
     mv /opt/chromedriver/chromedriver-linux64/chromedriver /usr/bin/chromedriver && \
     chmod +x /usr/bin/chromedriver && \
->>>>>>> 07f0c358
     rm -rf /tmp/*.zip && \
     apt-get clean && rm -rf /var/lib/apt/lists/*
 
@@ -56,12 +53,9 @@
 ENV SELENIUM_MANAGER_ANALYTICS=false
 ENV SE_MANAGER_ANALYTICS=false
 
-<<<<<<< HEAD
-=======
 # Указываем путь до ChromeDriver для Selenium
 ENV WEBDRIVER_CHROME_DRIVER=/usr/bin/chromedriver
 
->>>>>>> 07f0c358
 # Копируем собранное приложение из предыдущего шага
 WORKDIR /app
 COPY --from=build /app/target/*.jar app.jar
