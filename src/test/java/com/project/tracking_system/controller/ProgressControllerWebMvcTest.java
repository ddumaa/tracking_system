package com.project.tracking_system.controller;

import com.fasterxml.jackson.databind.ObjectMapper;
import com.project.tracking_system.dto.TrackProcessingProgressDTO;
import com.project.tracking_system.dto.TrackStatusUpdateDTO;
import com.project.tracking_system.entity.Role;
import com.project.tracking_system.entity.User;
import com.project.tracking_system.service.track.InvalidTrack;
import com.project.tracking_system.service.track.InvalidTrackCacheService;
import com.project.tracking_system.service.track.InvalidTrackReason;
import com.project.tracking_system.service.track.ProgressAggregatorService;
import com.project.tracking_system.service.track.TrackingResultCacheService;
import org.junit.jupiter.api.BeforeEach;
import org.junit.jupiter.api.Nested;
import org.junit.jupiter.api.Test;
import org.junit.jupiter.api.extension.ExtendWith;
import org.mockito.InjectMocks;
import org.mockito.Mock;
import org.mockito.junit.jupiter.MockitoExtension;
import org.springframework.security.test.web.servlet.request.SecurityMockMvcRequestPostProcessors;
import org.springframework.test.web.servlet.MockMvc;
import org.springframework.test.web.servlet.request.MockMvcRequestBuilders;
import org.springframework.test.web.servlet.setup.MockMvcBuilders;
import org.springframework.security.test.web.servlet.setup.SecurityMockMvcConfigurers;
<<<<<<< HEAD
import jakarta.servlet.Filter;
import org.springframework.security.web.FilterChainProxy;
import org.springframework.security.web.DefaultSecurityFilterChain;
import org.springframework.security.web.util.matcher.AntPathRequestMatcher;
=======
>>>>>>> 28f2a1eb

import java.util.List;

import static org.mockito.Mockito.*;
import static org.springframework.test.web.servlet.result.MockMvcResultMatchers.*;
<<<<<<< HEAD
=======

>>>>>>> 28f2a1eb

/**
 * Интеграционные тесты REST-эндпоинтов {@link ProgressController}.
 * <p>
 * Тестируем контроллер в изоляции, настраивая {@link MockMvc}
 * через {@link MockMvcBuilders#standaloneSetup} и подключая фильтры безопасности.
 * </p>
 */
@ExtendWith(MockitoExtension.class)
class ProgressControllerWebMvcTest {

<<<<<<< HEAD
    /** Мок для выполнения HTTP-запросов к контроллеру. */
    private MockMvc mockMvc;

    /** Контроллер с внедрёнными зависимостями. */
    @InjectMocks
    private ProgressController controller;

    /** Заглушка агрегатора прогресса. */
    @Mock
    private ProgressAggregatorService progressAggregatorService;

    /** Заглушка кэша последних результатов. */
    @Mock
    private TrackingResultCacheService trackingResultCacheService;

    /** Заглушка кэша некорректных треков. */
    @Mock
    private InvalidTrackCacheService invalidTrackCacheService;

    /**
     * Пустая цепочка фильтров безопасности.
     * <p>
     * Нужна для работы {@link SecurityMockMvcConfigurers#springSecurity(Filter)}
     * и регистрации резолвера {@code @AuthenticationPrincipal}.
     * </p>
     */
    private final Filter springSecurityFilterChain =
            new FilterChainProxy(new DefaultSecurityFilterChain(new AntPathRequestMatcher("/**")));

    /**
     * Настраивает {@link MockMvc} перед каждым тестом.
     * Используем standaloneSetup для лёгкого окружения и подключаем фильтры безопасности.
     */
    @BeforeEach
    void setUp() {
        mockMvc = MockMvcBuilders.standaloneSetup(controller)
                .apply(SecurityMockMvcConfigurers.springSecurity(springSecurityFilterChain))
                .build();
    }

    /** Сериализатор JSON для сравнений. */
    private final ObjectMapper objectMapper = new ObjectMapper();

    @Nested
    class GetProgress {

        /**
         * Проверяет получение прогресса по идентификатору батча.
         */
        @Test
        void returnsDtoFromService() throws Exception {
            TrackProcessingProgressDTO dto = new TrackProcessingProgressDTO(5L, 2, 3, "0:05");
            when(progressAggregatorService.getProgress(5L)).thenReturn(dto);

            mockMvc.perform(MockMvcRequestBuilders.get("/app/progress/5"))
                    .andExpect(status().isOk())
                    .andExpect(content().json(objectMapper.writeValueAsString(dto)));

=======
    /**
     * Мок для выполнения HTTP-запросов к контроллеру.
     */
    private MockMvc mockMvc;

    /**
     * Контроллер с внедрёнными зависимостями.
     */
    @InjectMocks
    private ProgressController controller;

    /**
     * Заглушка агрегатора прогресса.
     */
    @Mock
    private ProgressAggregatorService progressAggregatorService;

    /**
     * Заглушка кэша последних результатов.
     */
    @Mock
    private TrackingResultCacheService trackingResultCacheService;

    /**
     * Заглушка кэша некорректных треков.
     */
    @Mock
    private InvalidTrackCacheService invalidTrackCacheService;

    /**
     * Настраивает {@link MockMvc} перед каждым тестом.
     * Используем standaloneSetup для лёгкого окружения и подключаем фильтры безопасности.
     */
    @BeforeEach
    void setUp() {
        mockMvc = MockMvcBuilders.standaloneSetup(controller)
                .apply(SecurityMockMvcConfigurers.springSecurity())
                .build();
    }

    /**
     * Сериализатор JSON для сравнений.
     */
    private final ObjectMapper objectMapper = new ObjectMapper();

    @Nested
    class GetProgress {

        /**
         * Проверяет получение прогресса по идентификатору батча.
         */
        @Test
        void returnsDtoFromService() throws Exception {
            TrackProcessingProgressDTO dto = new TrackProcessingProgressDTO(5L, 2, 3, "0:05");
            when(progressAggregatorService.getProgress(5L)).thenReturn(dto);

            mockMvc.perform(MockMvcRequestBuilders.get("/app/progress/5"))
                    .andExpect(status().isOk())
                    .andExpect(content().json(objectMapper.writeValueAsString(dto)));
>>>>>>> 28f2a1eb
            verify(progressAggregatorService).getProgress(5L);
        }
    }

    @Nested
    class GetLatestProgress {

        /**
         * Убеждаемся, что аноним получает пустой прогресс.
         */
        @Test
        void anonymousReceivesEmptyDto() throws Exception {
            mockMvc.perform(MockMvcRequestBuilders.get("/app/progress/latest"))
                    .andExpect(status().isOk())
                    .andExpect(jsonPath("$.batchId").value(0))
                    .andExpect(jsonPath("$.processed").value(0))
                    .andExpect(jsonPath("$.total").value(0))
                    .andExpect(jsonPath("$.elapsed").value("0:00"));

            verifyNoInteractions(progressAggregatorService);
        }

        /**
         * Проверяет получение актуального прогресса для пользователя.
         */
        @Test
        void userReceivesDtoFromService() throws Exception {
            User user = buildUser(1L);
            when(progressAggregatorService.getLatestBatchId(1L)).thenReturn(7L);
            TrackProcessingProgressDTO dto = new TrackProcessingProgressDTO(7L, 2, 5, "0:10");
            when(progressAggregatorService.getProgress(7L)).thenReturn(dto);

            mockMvc.perform(MockMvcRequestBuilders.get("/app/progress/latest")
                            .with(SecurityMockMvcRequestPostProcessors.user(user)))
                    .andExpect(status().isOk())
                    .andExpect(content().json(objectMapper.writeValueAsString(dto)));

            verify(progressAggregatorService).getLatestBatchId(1L);
            verify(progressAggregatorService).getProgress(7L);
        }
    }

    @Nested
    class GetLatestResults {

        /**
         * Проверяет, что аноним получает пустой список.
         */
        @Test
        void anonymousReceivesEmptyList() throws Exception {
            mockMvc.perform(MockMvcRequestBuilders.get("/app/results/latest"))
                    .andExpect(status().isOk())
                    .andExpect(content().json("[]"));

            verifyNoInteractions(trackingResultCacheService);
        }

        /**
         * Возвращает список последних результатов для пользователя.
         */
        @Test
        void userReceivesListFromService() throws Exception {
            User user = buildUser(1L);
            List<TrackStatusUpdateDTO> list = List.of(new TrackStatusUpdateDTO(1L, "T123", "OK", 1, 1));
            when(trackingResultCacheService.getLatestResults(1L)).thenReturn(list);

            mockMvc.perform(MockMvcRequestBuilders.get("/app/results/latest")
                            .with(SecurityMockMvcRequestPostProcessors.user(user)))
                    .andExpect(status().isOk())
                    .andExpect(content().json(objectMapper.writeValueAsString(list)));

            verify(trackingResultCacheService).getLatestResults(1L);
        }
    }

    @Nested
    class GetLatestInvalid {

        /**
         * Анонимный пользователь получает пустой список некорректных треков.
         */
        @Test
        void anonymousReceivesEmptyList() throws Exception {
            mockMvc.perform(MockMvcRequestBuilders.get("/app/invalid/latest"))
                    .andExpect(status().isOk())
                    .andExpect(content().json("[]"));

            verifyNoInteractions(invalidTrackCacheService);
        }

        /**
         * Пользователь получает список некорректных треков из сервиса.
         */
        @Test
        void userReceivesListFromService() throws Exception {
            User user = buildUser(3L);
            List<InvalidTrack> list = List.of(new InvalidTrack("bad", InvalidTrackReason.WRONG_FORMAT));
            when(invalidTrackCacheService.getLatestInvalidTracks(3L)).thenReturn(list);

            mockMvc.perform(MockMvcRequestBuilders.get("/app/invalid/latest")
                            .with(SecurityMockMvcRequestPostProcessors.user(user)))
                    .andExpect(status().isOk())
                    .andExpect(content().json(objectMapper.writeValueAsString(list)));

            verify(invalidTrackCacheService).getLatestInvalidTracks(3L);
        }
    }

    @Nested
    class ClearResults {

        /**
         * Проверяет очистку результатов пользователем.
         */
        @Test
        void userClearsResults() throws Exception {
            User user = buildUser(2L);

            mockMvc.perform(MockMvcRequestBuilders.post("/app/results/clear")
                            .with(SecurityMockMvcRequestPostProcessors.user(user)))
                    .andExpect(status().isOk())
                    .andExpect(content().string("cleared"));

            verify(trackingResultCacheService).clearResults(2L);
        }

        /**
         * Анонимный пользователь не вызывает сервис очистки.
         */
        @Test
        void anonymousDoesNotInvokeService() throws Exception {
            mockMvc.perform(MockMvcRequestBuilders.post("/app/results/clear"))
                    .andExpect(status().isOk())
                    .andExpect(content().string("cleared"));

            verifyNoInteractions(trackingResultCacheService);
        }
    }

    @Nested
    class ClearInvalid {

        /**
         * Пользователь очищает список некорректных треков.
         */
        @Test
        void userClearsInvalidTracks() throws Exception {
            User user = buildUser(4L);

            mockMvc.perform(MockMvcRequestBuilders.post("/app/invalid/clear")
                            .with(SecurityMockMvcRequestPostProcessors.user(user)))
                    .andExpect(status().isOk())
                    .andExpect(content().string("cleared"));

            verify(invalidTrackCacheService).clearInvalidTracks(4L);
        }

        /**
         * Анонимный пользователь не вызывает сервис очистки.
         */
        @Test
        void anonymousDoesNotInvokeService() throws Exception {
            mockMvc.perform(MockMvcRequestBuilders.post("/app/invalid/clear"))
                    .andExpect(status().isOk())
                    .andExpect(content().string("cleared"));

            verifyNoInteractions(invalidTrackCacheService);
        }
    }

    /**
     * Создаёт объект пользователя для тестов.
     *
     * @param id идентификатор пользователя
     * @return настроенный пользователь
     */
    private User buildUser(Long id) {
        User user = new User();
        user.setId(id);
        user.setEmail("user" + id + "@example.com");
        user.setPassword("pass");
        user.setTimeZone("UTC");
        user.setRole(Role.ROLE_USER);
        return user;
    }

}<|MERGE_RESOLUTION|>--- conflicted
+++ resolved
@@ -22,22 +22,16 @@
 import org.springframework.test.web.servlet.request.MockMvcRequestBuilders;
 import org.springframework.test.web.servlet.setup.MockMvcBuilders;
 import org.springframework.security.test.web.servlet.setup.SecurityMockMvcConfigurers;
-<<<<<<< HEAD
 import jakarta.servlet.Filter;
 import org.springframework.security.web.FilterChainProxy;
 import org.springframework.security.web.DefaultSecurityFilterChain;
 import org.springframework.security.web.util.matcher.AntPathRequestMatcher;
-=======
->>>>>>> 28f2a1eb
 
 import java.util.List;
 
 import static org.mockito.Mockito.*;
 import static org.springframework.test.web.servlet.result.MockMvcResultMatchers.*;
-<<<<<<< HEAD
-=======
-
->>>>>>> 28f2a1eb
+
 
 /**
  * Интеграционные тесты REST-эндпоинтов {@link ProgressController}.
@@ -49,7 +43,6 @@
 @ExtendWith(MockitoExtension.class)
 class ProgressControllerWebMvcTest {
 
-<<<<<<< HEAD
     /** Мок для выполнения HTTP-запросов к контроллеру. */
     private MockMvc mockMvc;
 
@@ -108,67 +101,6 @@
                     .andExpect(status().isOk())
                     .andExpect(content().json(objectMapper.writeValueAsString(dto)));
 
-=======
-    /**
-     * Мок для выполнения HTTP-запросов к контроллеру.
-     */
-    private MockMvc mockMvc;
-
-    /**
-     * Контроллер с внедрёнными зависимостями.
-     */
-    @InjectMocks
-    private ProgressController controller;
-
-    /**
-     * Заглушка агрегатора прогресса.
-     */
-    @Mock
-    private ProgressAggregatorService progressAggregatorService;
-
-    /**
-     * Заглушка кэша последних результатов.
-     */
-    @Mock
-    private TrackingResultCacheService trackingResultCacheService;
-
-    /**
-     * Заглушка кэша некорректных треков.
-     */
-    @Mock
-    private InvalidTrackCacheService invalidTrackCacheService;
-
-    /**
-     * Настраивает {@link MockMvc} перед каждым тестом.
-     * Используем standaloneSetup для лёгкого окружения и подключаем фильтры безопасности.
-     */
-    @BeforeEach
-    void setUp() {
-        mockMvc = MockMvcBuilders.standaloneSetup(controller)
-                .apply(SecurityMockMvcConfigurers.springSecurity())
-                .build();
-    }
-
-    /**
-     * Сериализатор JSON для сравнений.
-     */
-    private final ObjectMapper objectMapper = new ObjectMapper();
-
-    @Nested
-    class GetProgress {
-
-        /**
-         * Проверяет получение прогресса по идентификатору батча.
-         */
-        @Test
-        void returnsDtoFromService() throws Exception {
-            TrackProcessingProgressDTO dto = new TrackProcessingProgressDTO(5L, 2, 3, "0:05");
-            when(progressAggregatorService.getProgress(5L)).thenReturn(dto);
-
-            mockMvc.perform(MockMvcRequestBuilders.get("/app/progress/5"))
-                    .andExpect(status().isOk())
-                    .andExpect(content().json(objectMapper.writeValueAsString(dto)));
->>>>>>> 28f2a1eb
             verify(progressAggregatorService).getProgress(5L);
         }
     }
