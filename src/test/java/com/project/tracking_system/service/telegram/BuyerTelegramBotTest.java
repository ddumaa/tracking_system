package com.project.tracking_system.service.telegram;

import com.fasterxml.jackson.core.JsonProcessingException;
import com.fasterxml.jackson.databind.ObjectMapper;
import com.fasterxml.jackson.databind.node.ArrayNode;
import com.fasterxml.jackson.databind.node.ObjectNode;
import com.project.tracking_system.dto.ActionRequiredReturnRequestDto;
import com.project.tracking_system.dto.ReturnRequestUpdateResponse;
import com.project.tracking_system.dto.TelegramParcelInfoDTO;
import com.project.tracking_system.dto.TelegramParcelsOverviewDTO;
import com.project.tracking_system.entity.AdminNotification;
import com.project.tracking_system.entity.BuyerBotScreen;
import com.project.tracking_system.entity.BuyerChatState;
import com.project.tracking_system.entity.Customer;
import com.project.tracking_system.entity.OrderReturnRequestStatus;
import com.project.tracking_system.entity.NameSource;
import com.project.tracking_system.entity.GlobalStatus;
import com.project.tracking_system.entity.OrderReturnRequest;
import com.project.tracking_system.entity.OrderReturnRequestActionRequest;
import com.project.tracking_system.service.order.ExchangeApprovalResult;
import com.project.tracking_system.service.admin.AdminNotificationService;
import com.project.tracking_system.service.customer.CustomerTelegramService;
import com.project.tracking_system.utils.PhoneUtils;
import com.project.tracking_system.service.telegram.ChatSession;
import com.project.tracking_system.service.telegram.support.InMemoryChatSessionRepository;
import org.junit.jupiter.api.BeforeEach;
import org.junit.jupiter.api.Test;
import org.junit.jupiter.api.extension.ExtendWith;
import org.junit.jupiter.params.ParameterizedTest;
import org.junit.jupiter.params.provider.Arguments;
import org.junit.jupiter.params.provider.MethodSource;
import org.mockito.ArgumentCaptor;
import org.mockito.Mock;
import org.mockito.junit.jupiter.MockitoExtension;
import org.telegram.telegrambots.meta.api.methods.AnswerCallbackQuery;
import org.telegram.telegrambots.meta.api.methods.ParseMode;
import org.telegram.telegrambots.meta.api.methods.send.SendMessage;
import org.telegram.telegrambots.meta.api.methods.updatingmessages.EditMessageReplyMarkup;
import org.telegram.telegrambots.meta.api.methods.updatingmessages.EditMessageText;
import org.telegram.telegrambots.meta.api.objects.chat.Chat;
import org.telegram.telegrambots.meta.api.objects.Contact;
import org.telegram.telegrambots.meta.api.objects.CallbackQuery;
import org.telegram.telegrambots.meta.api.objects.User;
import org.telegram.telegrambots.meta.api.objects.message.Message;
import org.telegram.telegrambots.meta.api.objects.Update;
import org.telegram.telegrambots.meta.api.objects.replykeyboard.ReplyKeyboard;
import org.telegram.telegrambots.meta.api.objects.replykeyboard.ReplyKeyboardMarkup;
import org.telegram.telegrambots.meta.api.objects.replykeyboard.InlineKeyboardMarkup;
import org.telegram.telegrambots.meta.api.objects.replykeyboard.buttons.InlineKeyboardButton;
import org.telegram.telegrambots.meta.api.objects.replykeyboard.buttons.KeyboardButton;
import org.telegram.telegrambots.meta.api.objects.replykeyboard.buttons.KeyboardRow;
import org.telegram.telegrambots.meta.api.objects.chatmember.ChatMemberUpdated;
import org.telegram.telegrambots.meta.exceptions.TelegramApiException;
import org.telegram.telegrambots.meta.generics.TelegramClient;
import org.springframework.security.access.AccessDeniedException;

import java.time.ZonedDateTime;
import java.util.List;
import java.util.Objects;
import java.util.Optional;
import java.util.concurrent.atomic.AtomicInteger;
import java.util.concurrent.atomic.AtomicReference;
import java.util.stream.Stream;

import static org.junit.jupiter.api.Assertions.*;
import static org.mockito.Mockito.*;

/**
 * Тесты для {@link BuyerTelegramBot}, проверяющие распознавание телефона из текста.
 */
@ExtendWith(MockitoExtension.class)
class BuyerTelegramBotTest {

    private static final String MENU_BUTTON_TEXT = "🏠 Меню";
    private static final String BACK_BUTTON_TEXT = "⬅️ Назад";
    private static final String NAVIGATE_BACK_CALLBACK = "nav:back";

    @Mock
    private TelegramClient telegramClient;

    @Mock
    private CustomerTelegramService telegramService;

    @Mock
    private AdminNotificationService adminNotificationService;

    private BuyerTelegramBot bot;
    private FullNameValidator fullNameValidator;
    private InMemoryChatSessionRepository chatSessionRepository;
    private ObjectMapper objectMapper;
    private AtomicInteger messageIdSequence;

    /**
     * Подготавливает экземпляр бота и стаб под клиента Telegram перед каждым тестом.
     */
    @BeforeEach
    void setUp() {
        fullNameValidator = new FullNameValidator();
        chatSessionRepository = new InMemoryChatSessionRepository();
        objectMapper = new ObjectMapper();
        messageIdSequence = new AtomicInteger(100);
        bot = new BuyerTelegramBot(telegramClient, "token", telegramService, adminNotificationService,
                fullNameValidator, chatSessionRepository, objectMapper);
        try {
            doAnswer(invocation -> {
                Message response = new Message();
                response.setMessageId(messageIdSequence.getAndIncrement());
                return response;
            }).when(telegramClient).execute(any(SendMessage.class));
        } catch (TelegramApiException e) {
            throw new RuntimeException(e);
        }
        try {
            when(telegramClient.execute(any(EditMessageText.class))).thenReturn(null);
        } catch (TelegramApiException e) {
            throw new RuntimeException(e);
        }
        try {
            when(telegramClient.execute(any(AnswerCallbackQuery.class))).thenReturn(null);
        } catch (TelegramApiException e) {
            throw new RuntimeException(e);
        }
        when(adminNotificationService.findActiveNotification()).thenReturn(Optional.empty());
        when(telegramService.findByChatId(anyLong())).thenReturn(Optional.empty());
        when(telegramService.getActiveReturnRequests(anyLong())).thenReturn(List.of());
        when(telegramService.getParcelsOverview(anyLong())).thenReturn(Optional.empty());
    }

    /**
     * Проверяет, что различные форматы номера корректно распознаются и маскируются.
     *
     * @param input        исходная строка, отправленная пользователем
     * @param expectedMask ожидаемое маскированное представление
     */
    @ParameterizedTest
    @MethodSource("recognizedPhones")
    void shouldRecognizePhoneFormatsWhenAwaiting(String input, String expectedMask) throws Exception {
        Long chatId = 123L;
        markAwaitingContact(chatId);

        Update update = mockTextUpdate(chatId, input);

        bot.consume(update);

        ArgumentCaptor<SendMessage> captor = ArgumentCaptor.forClass(SendMessage.class);
        verify(telegramClient).execute(captor.capture());
        SendMessage message = captor.getValue();

        assertEquals(chatId.toString(), message.getChatId());
        assertTrue(message.getText().contains(expectedMask));
        assertPhoneKeyboard(message.getReplyMarkup());
        verify(telegramService).findByChatId(chatId);
        verifyNoMoreInteractions(telegramService);
    }

    /**
     * Убеждается, что при нераспознанной строке выводятся подсказки с форматами номера.
     */
    @Test
    void shouldShowFormatHintForUnrecognizedPhone() throws Exception {
        Long chatId = 456L;
        markAwaitingContact(chatId);

        Update update = mockTextUpdate(chatId, "random text");

        bot.consume(update);

        ArgumentCaptor<SendMessage> captor = ArgumentCaptor.forClass(SendMessage.class);
        verify(telegramClient).execute(captor.capture());
        SendMessage message = captor.getValue();

        assertEquals(chatId.toString(), message.getChatId());
        assertTrue(message.getText().contains("+375"));
        assertTrue(message.getText().contains("8029"));
        assertPhoneKeyboard(message.getReplyMarkup());
        verify(telegramService).findByChatId(chatId);
        verifyNoMoreInteractions(telegramService);
    }

    /**
     * Проверяет, что после команды /start бот отправляет клавиатуру запроса контакта.
     */
    @Test
    void shouldShowPhoneKeyboardOnStartWhenCustomerMissing() throws Exception {
        Long chatId = 321L;
        when(telegramService.findByChatId(chatId)).thenReturn(Optional.empty());

        Update update = mockTextUpdate(chatId, "/start");

        bot.consume(update);

        ArgumentCaptor<SendMessage> captor = ArgumentCaptor.forClass(SendMessage.class);
        verify(telegramClient).execute(captor.capture());
        SendMessage message = captor.getValue();

        assertEquals(chatId.toString(), message.getChatId());
        assertPhoneKeyboard(message.getReplyMarkup());
        assertTrue(message.getText().contains("поделитесь"),
                "Пользователь должен получить просьбу поделиться номером");
    }

    /**
     * Проверяет, что при активном объявлении баннер отображается поверх главного меню.
     */
    @Test
    void shouldRenderActiveAnnouncementInMenu() throws Exception {
        Long chatId = 777L;
        Customer customer = new Customer();
        customer.setTelegramChatId(chatId);
        customer.setTelegramConfirmed(true);
        customer.setNotificationsEnabled(true);
        customer.setFullName("Иван Иванов");
        customer.setNameSource(NameSource.USER_CONFIRMED);

        when(telegramService.findByChatId(chatId)).thenReturn(Optional.of(customer));

        AdminNotification notification = new AdminNotification();
        notification.setId(42L);
        notification.setTitle("Новое объявление");
        notification.setBodyLines(List.of("Первый пункт", "Второй пункт"));
        notification.setUpdatedAt(ZonedDateTime.now().minusMinutes(5));
        when(adminNotificationService.findActiveNotification()).thenReturn(Optional.of(notification));

        bot.consume(mockTextUpdate(chatId, "/start"));

        ArgumentCaptor<EditMessageText> editCaptor = ArgumentCaptor.forClass(EditMessageText.class);
        verify(telegramClient, atLeastOnce()).execute(editCaptor.capture());
        EditMessageText bannerEdit = editCaptor.getAllValues().get(editCaptor.getAllValues().size() - 1);

        assertEquals(ParseMode.MARKDOWNV2, bannerEdit.getParseMode(),
                "Баннер объявления должен отправляться с включённым Markdown для корректной разметки");
        assertTrue(bannerEdit.getText().contains(notification.getTitle()),
                "Текст баннера должен содержать заголовок объявления");
        assertTrue(bannerEdit.getText().contains("Первый пункт"));
        assertTrue(bannerEdit.getText().contains("Второй пункт"));

        assertNotNull(bannerEdit.getReplyMarkup(), "Ожидалась клавиатура баннера объявления");
        assertTrue(bannerEdit.getReplyMarkup() instanceof InlineKeyboardMarkup,
                "Клавиатура должна быть типа InlineKeyboardMarkup");
        InlineKeyboardMarkup markup = (InlineKeyboardMarkup) bannerEdit.getReplyMarkup();
        InlineKeyboardButton okButton = markup.getKeyboard().get(0).get(0);
        assertEquals("Ок", okButton.getText(), "Кнопка баннера должна называться «Ок»");
        assertEquals("announcement:ack", okButton.getCallbackData());

        ChatSession session = chatSessionRepository.find(chatId)
                .orElseThrow(() -> new AssertionError("Сессия должна быть сохранена"));
        assertEquals(notification.getId(), session.getCurrentNotificationId(),
                "В сессии должен сохраняться идентификатор объявления");
        assertFalse(session.isAnnouncementSeen(),
                "Перед подтверждением объявление не должно считаться просмотренным");
        assertEquals(notification.getUpdatedAt(), session.getAnnouncementUpdatedAt(),
                "В сессии должно сохраняться время обновления объявления");
    }

    /**
     * Проверяет, что баннер объявления отображается для подтверждённого покупателя.
     */
    @Test
    void shouldRenderAnnouncementForConfirmedCustomer() throws Exception {
        Long chatId = 779L;
        Customer customer = new Customer();
        customer.setTelegramChatId(chatId);
        customer.setTelegramConfirmed(true);
        customer.setNotificationsEnabled(true);
        customer.setFullName("Пётр Петров");
        customer.setNameSource(NameSource.USER_CONFIRMED);

        when(telegramService.findByChatId(chatId)).thenReturn(Optional.of(customer));

        AdminNotification notification = new AdminNotification();
        notification.setId(43L);
        notification.setTitle("Свежая новость");
        notification.setBodyLines(List.of("Пункт один"));
        notification.setUpdatedAt(ZonedDateTime.now().minusMinutes(1));
        when(adminNotificationService.findActiveNotification()).thenReturn(Optional.of(notification));

        bot.consume(mockTextUpdate(chatId, "/start"));

        ArgumentCaptor<EditMessageText> editCaptor = ArgumentCaptor.forClass(EditMessageText.class);
        verify(telegramClient, atLeastOnce()).execute(editCaptor.capture());
        boolean bannerRendered = editCaptor.getAllValues().stream()
                .anyMatch(edit -> edit.getText() != null && edit.getText().contains(notification.getTitle()));

        assertTrue(bannerRendered,
                "Баннер объявления должен отображаться для подтверждённых покупателей");

        ChatSession session = chatSessionRepository.find(chatId)
                .orElseThrow(() -> new AssertionError("Сессия должна сохраняться для отображения объявления"));
        assertEquals(notification.getId(), session.getCurrentNotificationId(),
                "Объявление должно фиксироваться в состоянии сессии для дальнейшего контроля показов");
        assertEquals(notification.getUpdatedAt(), session.getAnnouncementUpdatedAt(),
                "В состоянии сессии должно храниться время обновления объявления");
    }

    /**
     * Проверяет, что обновлённое объявление с тем же идентификатором снова показывается пользователю.
     */
    @Test
    void shouldResendAnnouncementWhenContentRefreshed() throws Exception {
        Long chatId = 780L;
        Customer customer = new Customer();
        customer.setTelegramChatId(chatId);
        customer.setTelegramConfirmed(true);
        customer.setNotificationsEnabled(true);
        when(telegramService.findByChatId(chatId)).thenReturn(Optional.of(customer));

        AdminNotification notification = new AdminNotification();
        notification.setId(44L);
        notification.setTitle("Объявление для обновления");
        notification.setBodyLines(List.of("Первая версия"));
        ZonedDateTime initialUpdatedAt = ZonedDateTime.now().minusMinutes(15);
        notification.setUpdatedAt(initialUpdatedAt);
        when(adminNotificationService.findActiveNotification()).thenReturn(Optional.of(notification));

        bot.consume(mockTextUpdate(chatId, "/start"));

        chatSessionRepository.markAnnouncementSeen(chatId);
        clearInvocations(telegramClient);

        ZonedDateTime refreshedAt = initialUpdatedAt.plusMinutes(5);
        notification.setUpdatedAt(refreshedAt);
        notification.setBodyLines(List.of("Обновлённая версия"));

        bot.consume(mockTextUpdate(chatId, "/start"));

        ArgumentCaptor<EditMessageText> editCaptor = ArgumentCaptor.forClass(EditMessageText.class);
        verify(telegramClient, atLeastOnce()).execute(editCaptor.capture());
        boolean bannerUpdated = editCaptor.getAllValues().stream()
                .map(EditMessageText::getText)
                .filter(Objects::nonNull)
                .anyMatch(text -> text.contains("Обновлённая версия"));

        assertTrue(bannerUpdated,
                "После обновления содержимого баннер должен быть переотправлен пользователю");

        ChatSession session = chatSessionRepository.find(chatId)
                .orElseThrow(() -> new AssertionError("Состояние сессии должно быть сохранено"));
        assertEquals(refreshedAt, session.getAnnouncementUpdatedAt(),
                "В сессии должна храниться новая отметка обновления объявления");
        assertFalse(session.isAnnouncementSeen(),
                "После обновления содержимого признак просмотра должен быть сброшен");
    }

    /**
     * Проверяет, что список посылок группируется по магазину и выводит только трек-номера.
     */
    @Test
    void shouldGroupParcelsByStoreWithTracksOnly() throws Exception {
        Long chatId = 901L;
        TelegramParcelInfoDTO first = new TelegramParcelInfoDTO(1L, "TRACK-1", "Store Alpha", GlobalStatus.DELIVERED, false);
        TelegramParcelInfoDTO second = new TelegramParcelInfoDTO(2L, "TRACK-2", "Store Beta", GlobalStatus.DELIVERED, false);
        TelegramParcelInfoDTO third = new TelegramParcelInfoDTO(3L, "TRACK-3", "Store Alpha", GlobalStatus.DELIVERED, false);

        TelegramParcelsOverviewDTO overview = new TelegramParcelsOverviewDTO(
                List.of(first, second, third),
                List.of(),
                List.of());
        when(telegramService.getParcelsOverview(chatId)).thenReturn(Optional.of(overview));

        Update callbackUpdate = mockCallbackUpdate(chatId, "parcels:delivered");

        bot.consume(callbackUpdate);

        ArgumentCaptor<SendMessage> captor = ArgumentCaptor.forClass(SendMessage.class);
        verify(telegramClient, atLeastOnce()).execute(captor.capture());
        String text = captor.getValue().getText();

        assertEquals(ParseMode.MARKDOWNV2, captor.getValue().getParseMode(),
                "Список посылок должен отправляться в Markdown, чтобы заголовки магазинов были жирными");
        assertTrue(text.startsWith("📬 Полученные посылки"),
                "Сообщение должно начинаться с заголовка выбранной категории");
        assertTrue(text.contains("*Store Alpha*\n• TRACK\\-1\n• TRACK\\-3"),
                "Посылки одного магазина должны выводиться под общим заголовком и включать только треки");
        assertTrue(text.contains("*Store Beta*\n• TRACK\\-2"),
                "Для каждого магазина ожидается собственный блок с трек-номерами");
    }

    /**
     * Убеждается, что спецсимволы Markdown экранируются перед отправкой списка посылок.
     */
    @Test
    void shouldEscapeMarkdownWhenRenderingParcels() throws Exception {
        Long chatId = 903L;
        TelegramParcelInfoDTO special = new TelegramParcelInfoDTO(
                10L,
                "TRACK_[1]",
                "Store_[Beta](Promo)",
                GlobalStatus.DELIVERED,
                false
        );

        TelegramParcelsOverviewDTO overview = new TelegramParcelsOverviewDTO(
                List.of(special),
                List.of(),
                List.of()
        );
        when(telegramService.getParcelsOverview(chatId)).thenReturn(Optional.of(overview));

        Update callbackUpdate = mockCallbackUpdate(chatId, "parcels:delivered");

        bot.consume(callbackUpdate);

        ArgumentCaptor<SendMessage> captor = ArgumentCaptor.forClass(SendMessage.class);
        verify(telegramClient, atLeastOnce()).execute(captor.capture());
        SendMessage message = captor.getValue();

        assertEquals(ParseMode.MARKDOWNV2, message.getParseMode(),
                "Ответ по посылкам должен использовать Markdown для форматирования");
        String text = message.getText();
        assertTrue(text.contains("*Store\\_\\[Beta\\]\\(Promo\\)*"),
                "Название магазина с особыми символами должно экранироваться");
        assertTrue(text.contains("• TRACK\\_\\[1\\]"),
                "Трек-номер с символами Markdown должен экранироваться");
    }

    /**
     * Проверяет, что в разделе «Ожидают забора» проблемные посылки получают предупреждение.
     */
    @Test
    void shouldWarnAboutParcelsNotPickedUpInAwaitingSection() throws Exception {
        Long chatId = 902L;
        TelegramParcelInfoDTO critical = new TelegramParcelInfoDTO(
                "TRACK-ALERT",
                "Store Gamma",
                GlobalStatus.CUSTOMER_NOT_PICKING_UP
        );
        TelegramParcelInfoDTO regular = new TelegramParcelInfoDTO(
                "TRACK-OK",
                "Store Gamma",
                GlobalStatus.WAITING_FOR_CUSTOMER
        );

    /**
     * Проверяет, что в меню возвратов отображаются кнопки действий для доставленных посылок.
     */
    @Test
    void shouldRenderReturnAndExchangeButtonsInReturnsMenu() throws Exception {
        Long chatId = 904L;
        TelegramParcelInfoDTO delivered = new TelegramParcelInfoDTO(55L, "TRACK-55", "Store Zeta", GlobalStatus.DELIVERED, false);
        TelegramParcelsOverviewDTO overview = new TelegramParcelsOverviewDTO(List.of(delivered), List.of(), List.of());
        when(telegramService.getParcelsOverview(chatId)).thenReturn(Optional.of(overview));

        Update callbackUpdate = mockCallbackUpdate(chatId, "returns:create");

        bot.consume(callbackUpdate);

        ArgumentCaptor<SendMessage> captor = ArgumentCaptor.forClass(SendMessage.class);
        verify(telegramClient, atLeastOnce()).execute(captor.capture());
        SendMessage message = captor.getValue();

        InlineKeyboardMarkup markup = (InlineKeyboardMarkup) message.getReplyMarkup();
        assertNotNull(markup, "Для меню возвратов требуется клавиатура действий");
        List<List<InlineKeyboardButton>> keyboard = markup.getKeyboard();
        assertFalse(keyboard.isEmpty(), "Клавиатура должна содержать строки");
        List<InlineKeyboardButton> firstRow = keyboard.get(0);
        assertEquals(2, firstRow.size(), "В первой строке ожидаются две кнопки действий");
        assertEquals("Вернуть", firstRow.get(0).getText());
        assertEquals("Обменять", firstRow.get(1).getText());
        assertEquals("parcel:return:55", firstRow.get(0).getCallbackData());
        assertEquals("parcel:exchange:55", firstRow.get(1).getCallbackData());
        List<InlineKeyboardButton> lastRow = keyboard.get(keyboard.size() - 1);
        assertTrue(lastRow.stream().anyMatch(button -> BACK_BUTTON_TEXT.equals(button.getText())),
                "В конце должна присутствовать кнопка навигации назад");
    }

    /**
     * Гарантирует, что главное меню возвратов содержит необходимые пункты.
     */
    @Test
    void shouldShowReturnsMenuWithAvailableOptions() throws Exception {
        Long chatId = 906L;

        Update callbackUpdate = mockCallbackUpdate(chatId, "menu:returns");

        bot.consume(callbackUpdate);

        ArgumentCaptor<SendMessage> captor = ArgumentCaptor.forClass(SendMessage.class);
        verify(telegramClient, atLeastOnce()).execute(captor.capture());
        SendMessage message = captor.getValue();

        String text = message.getText();
        assertTrue(text.contains("Возвраты и обмены"), "Текст меню должен содержать заголовок раздела");

        InlineKeyboardMarkup markup = (InlineKeyboardMarkup) message.getReplyMarkup();
        List<List<InlineKeyboardButton>> keyboard = markup.getKeyboard();
        assertEquals(3, keyboard.size(), "Ожидается две опции и строка навигации");
        assertEquals("📂 Текущие заявки", keyboard.get(0).get(0).getText());
        assertEquals("🆕 Создать заявку", keyboard.get(1).get(0).getText());
        assertEquals(BACK_BUTTON_TEXT, keyboard.get(2).get(0).getText());
    }

    /**
     * Проверяет, что при отсутствии подходящих посылок бот переиспользует якорное сообщение и показывает навигацию.
     */
    @Test
    void shouldReuseAnchorAndShowNavigationWhenNoReturnableParcels() throws Exception {
        Long chatId = 907L;
        Customer customer = new Customer();
        customer.setTelegramChatId(chatId);
        when(telegramService.findByChatId(chatId)).thenReturn(Optional.of(customer));
        TelegramParcelsOverviewDTO overview = new TelegramParcelsOverviewDTO(List.of(), List.of(), List.of());
        when(telegramService.getParcelsOverview(chatId)).thenReturn(Optional.of(overview));

        Update createCallback = mockCallbackUpdate(chatId, "returns:create", 77);
        bot.consume(createCallback);

        Update typeCallback = mockCallbackUpdate(chatId, "returns:create:type:return", 77);
        bot.consume(typeCallback);

        ArgumentCaptor<EditMessageText> editCaptor = ArgumentCaptor.forClass(EditMessageText.class);
        verify(telegramClient, atLeast(2)).execute(editCaptor.capture());
        verify(telegramClient, never()).execute(isA(SendMessage.class));

        EditMessageText lastEdit = editCaptor.getAllValues().get(editCaptor.getAllValues().size() - 1);
        assertEquals(chatId.toString(), lastEdit.getChatId());
        assertTrue(lastEdit.getText().contains("Подходящих посылок"),
                "Сообщение должно предупреждать об отсутствии доступных посылок");

        InlineKeyboardMarkup markup = lastEdit.getReplyMarkup();
        assertNotNull(markup, "Ожидается наличие инлайн-клавиатуры с навигацией");
        List<List<InlineKeyboardButton>> keyboard = markup.getKeyboard();
        assertEquals(1, keyboard.size(), "При отсутствии посылок ожидается только строка навигации");
        List<InlineKeyboardButton> navigationRow = keyboard.get(0);
        assertEquals(2, navigationRow.size(), "Строка навигации должна содержать две кнопки");
        InlineKeyboardButton backButton = navigationRow.get(0);
        InlineKeyboardButton menuButton = navigationRow.get(1);
        assertEquals(BACK_BUTTON_TEXT, backButton.getText());
        assertEquals(MENU_BUTTON_TEXT, menuButton.getText());
        assertEquals("nav:back", backButton.getCallbackData());
        assertEquals("menu:back", menuButton.getCallbackData());
    }

    /**
     * Убеждаемся, что при открытии активных заявок без привязанного покупателя бот повторно запрашивает номер телефона.
     */
    @Test
    void shouldRequestPhoneWhenActiveReturnsOpenedWithoutCustomer() throws Exception {
        Long chatId = 909L;

        Update callbackUpdate = mockCallbackUpdate(chatId, "returns:active");

        bot.consume(callbackUpdate);

        verify(telegramClient, atLeastOnce()).execute(any(AnswerCallbackQuery.class));
        verify(telegramService, never()).getActiveReturnRequests(anyLong());

        ArgumentCaptor<SendMessage> captor = ArgumentCaptor.forClass(SendMessage.class);
        verify(telegramClient, atLeastOnce()).execute(captor.capture());

        List<SendMessage> messages = captor.getAllValues();
        assertTrue(messages.stream()
                        .map(SendMessage::getText)
                        .filter(Objects::nonNull)
                        .anyMatch(text -> text.contains("Привяжите номер телефона")),
                "Пользователь должен увидеть подсказку о необходимости привязки номера");
        assertTrue(messages.stream()
                        .map(SendMessage::getReplyMarkup)
                        .filter(Objects::nonNull)
                        .anyMatch(markup -> markup instanceof ReplyKeyboardMarkup),
                "Бот обязан повторно запросить номер телефона через клавиатуру контакта");
    }

    /**
     * Проверяет, что после выбора заявки клавиатура содержит только действия и кнопку возврата к списку.
     */
    @Test
    void shouldShowOnlyActionsAfterActiveRequestSelected() throws Exception {
        Long chatId = 9871L;
        Customer customer = new Customer();
        customer.setTelegramChatId(chatId);
        when(telegramService.findByChatId(chatId)).thenReturn(Optional.of(customer));

        ActionRequiredReturnRequestDto requestDto = new ActionRequiredReturnRequestDto(
                1L,
                2L,
                "TRK-001",
                "Store",
                "Получена",
                OrderReturnRequestStatus.REGISTERED,
                OrderReturnRequestStatus.REGISTERED.getDisplayName(),
                "10.10.2024",
                "09.10.2024",
                "Причина",
                "Комментарий",
                "REV-001",
                false,
                true,
                true,
                false,
                false,
                false,
                null
        );

        when(telegramService.getReturnRequestsRequiringAction(chatId))
                .thenReturn(List.of(requestDto))
                .thenReturn(List.of(requestDto));

        bot.consume(mockCallbackUpdate(chatId, "returns:active"));

        clearInvocations(telegramClient);

        bot.consume(mockCallbackUpdate(chatId, "returns:active:select:1:2"));

        ArgumentCaptor<EditMessageText> editCaptor = ArgumentCaptor.forClass(EditMessageText.class);
        verify(telegramClient).execute(editCaptor.capture());

        EditMessageText editMessage = editCaptor.getValue();
        InlineKeyboardMarkup markup = editMessage.getReplyMarkup();
        assertNotNull(markup, "После выбора заявки должна отображаться клавиатура с действиями");
        List<List<InlineKeyboardButton>> keyboard = markup.getKeyboard();
        assertFalse(keyboard.isEmpty(), "Список строк клавиатуры не должен быть пустым");

        String messageText = editMessage.getText();
        assertTrue(messageText.contains("Текущая заявка на возврат"),
                "Заголовок выбранной заявки должен указывать на оформление возврата");

        InlineKeyboardButton firstAction = keyboard.get(0).get(0);
        assertEquals("📮 Указать трек", firstAction.getText(),
                "Первая строка после выбора должна начинаться с действий по заявке");

        boolean hasSelectionButtons = keyboard.stream()
                .filter(Objects::nonNull)
                .flatMap(List::stream)
                .filter(Objects::nonNull)
                .anyMatch(button -> {
                    String callback = button.getCallbackData();
                    return callback != null && callback.startsWith("returns:active:select:");
                });
        assertFalse(hasSelectionButtons,
                "После выбора заявки список заявок не должен отображаться в клавиатуре");

        boolean hasForbiddenCallback = keyboard.stream()
                .filter(Objects::nonNull)
                .flatMap(List::stream)
                .filter(Objects::nonNull)
                .map(InlineKeyboardButton::getCallbackData)
                .filter(Objects::nonNull)
                .anyMatch("returns:active:list"::equals);
        assertFalse(hasForbiddenCallback,
                "После выбора заявки не должно оставаться кнопок со старым callback возврата к списку");

        List<InlineKeyboardButton> navigationRow = keyboard.get(keyboard.size() - 1);
        InlineKeyboardButton backButton = navigationRow.stream()
                .filter(button -> BACK_BUTTON_TEXT.equals(button.getText()))
                .findFirst()
                .orElseThrow(() -> new AssertionError("Навигационная строка обязана содержать кнопку «Назад»"));
        assertEquals(NAVIGATE_BACK_CALLBACK, backButton.getCallbackData(),
                "Кнопка навигации «Назад» должна использовать стандартный callback");
        assertTrue(navigationRow.stream().anyMatch(button -> MENU_BUTTON_TEXT.equals(button.getText())),
                "Навигационная строка обязана содержать кнопку перехода в меню");

        boolean hasTrackAction = keyboard.stream()
                .filter(Objects::nonNull)
                .flatMap(List::stream)
                .filter(Objects::nonNull)
                .anyMatch(button -> "📮 Указать трек".equals(button.getText()));
        boolean hasCommentAction = keyboard.stream()
                .filter(Objects::nonNull)
                .flatMap(List::stream)
                .filter(Objects::nonNull)
                .anyMatch(button -> "💬 Комментарий".equals(button.getText()));
        boolean hasCancelAction = keyboard.stream()
                .filter(Objects::nonNull)
                .flatMap(List::stream)
                .filter(Objects::nonNull)
                .map(InlineKeyboardButton::getText)
                .filter(Objects::nonNull)
                .anyMatch(text -> text.startsWith("🚫 Отменить возврат"));

        assertTrue(hasTrackAction, "Клавиатура должна содержать действие обновления трека");
        assertTrue(hasCommentAction, "Клавиатура должна содержать действие обновления комментария");
        assertTrue(hasCancelAction, "Клавиатура должна содержать действие отмены возврата");

        Integer anchorMessageId = editMessage.getMessageId();
        assertNotNull(anchorMessageId,
                "Обновление сообщения после выбора заявки должно указывать идентификатор сообщения");

        clearInvocations(telegramClient);

        bot.consume(mockCallbackUpdate(chatId, NAVIGATE_BACK_CALLBACK, anchorMessageId));

        ArgumentCaptor<EditMessageText> backCaptor = ArgumentCaptor.forClass(EditMessageText.class);
        verify(telegramClient).execute(backCaptor.capture());

        EditMessageText backMessage = backCaptor.getValue();
        assertTrue(backMessage.getText().contains("Выберите заявку"),
                "После нажатия «Назад» бот обязан показать список заявок");

        InlineKeyboardMarkup backMarkup = backMessage.getReplyMarkup();
        assertNotNull(backMarkup, "Список заявок должен сопровождаться инлайн-клавиатурой");
        boolean hasSelectionButtonsAfterBack = backMarkup.getKeyboard().stream()
                .filter(Objects::nonNull)
                .flatMap(List::stream)
                .filter(Objects::nonNull)
                .anyMatch(button -> {
                    String callback = button.getCallbackData();
                    return callback != null && callback.startsWith("returns:active:select:");
                });
        assertTrue(hasSelectionButtonsAfterBack,
                "Клавиатура после возврата должна снова содержать список заявок");
    }

    /**
     * Проверяет, что после возврата в меню бот сбрасывает выбор заявки
     * и повторно показывает список без сохранённого контекста.
     */
    @Test
    void shouldResetActiveRequestSelectionAfterReturningToMenu() throws Exception {
        Long chatId = 9872L;
        Customer customer = new Customer();
        customer.setTelegramChatId(chatId);
        when(telegramService.findByChatId(chatId)).thenReturn(Optional.of(customer));

        ActionRequiredReturnRequestDto requestDto = new ActionRequiredReturnRequestDto(
                11L,
                22L,
                "TRK-RESET",
                "Store A",
                "Получена",
                OrderReturnRequestStatus.REGISTERED,
                OrderReturnRequestStatus.REGISTERED.getDisplayName(),
                "12.12.2024",
                "11.12.2024",
                "Причина",
                "Комментарий",
                "REV-RESET",
                false,
                true,
                true,
                false,
                false,
                false,
                null
        );

        when(telegramService.getReturnRequestsRequiringAction(chatId))
                .thenReturn(List.of(requestDto))
                .thenReturn(List.of(requestDto))
                .thenReturn(List.of(requestDto));

        bot.consume(mockCallbackUpdate(chatId, "returns:active"));
        bot.consume(mockCallbackUpdate(chatId, "returns:active:select:11:22"));

        ChatSession sessionAfterSelection = chatSessionRepository.find(chatId)
                .orElseThrow(() -> new AssertionError("После выбора заявки должна существовать сессия"));
        assertEquals(requestDto.requestId(), sessionAfterSelection.getActiveReturnRequestId(),
                "Выбранная заявка обязана сохраняться в сессии до выхода");

        bot.consume(mockTextUpdate(chatId, MENU_BUTTON_TEXT));

        ChatSession sessionAfterMenu = chatSessionRepository.find(chatId)
                .orElseThrow(() -> new AssertionError("Состояние должно сохраняться после возврата в меню"));
        assertNull(sessionAfterMenu.getActiveReturnRequestId(),
                "После возврата в меню активная заявка должна сбрасываться");
        assertNull(sessionAfterMenu.getReturnRequestEditMode(),
                "Возврат в меню обязан очищать ожидаемый режим редактирования");

        clearInvocations(telegramClient);

        bot.consume(mockCallbackUpdate(chatId, "returns:active"));

        ArgumentCaptor<EditMessageText> editCaptor = ArgumentCaptor.forClass(EditMessageText.class);
        verify(telegramClient, atLeastOnce()).execute(editCaptor.capture());

        assertFalse(editCaptor.getAllValues().isEmpty(),
                "Повторное открытие раздела должно обновлять якорное сообщение");
        EditMessageText lastEdit = editCaptor.getAllValues()
                .get(editCaptor.getAllValues().size() - 1);
        String text = lastEdit.getText();
        assertNotNull(text, "Повторное открытие должно сопровождаться текстом");
        assertTrue(text.contains("Выберите заявку"),
                "После сброса контекста бот обязан снова предложить выбрать заявку");
        assertFalse(text.contains("Текущая заявка"),
                "Повторное открытие не должно показывать подробности предыдущего выбора");

        InlineKeyboardMarkup markup = lastEdit.getReplyMarkup();
        assertNotNull(markup, "Экран списка должен сопровождаться клавиатурой");
        boolean hasSelectionButtons = markup.getKeyboard().stream()
                .filter(Objects::nonNull)
                .flatMap(List::stream)
                .filter(Objects::nonNull)
                .anyMatch(button -> {
                    String callback = button.getCallbackData();
                    return callback != null && callback.startsWith("returns:active:select:");
                });
        assertTrue(hasSelectionButtons,
                "После возврата в меню клавиатура должна снова содержать кнопки выбора заявок");
    }

    /**
     * Проверяет, что при выборе заявки с одобренным обменом в тексте отображается корректный заголовок.
     */
    @Test
    void shouldShowExchangeHeaderAfterActiveExchangeSelected() throws Exception {
        Long chatId = 6789L;
        Customer customer = new Customer();
        customer.setTelegramChatId(chatId);
        when(telegramService.findByChatId(chatId)).thenReturn(Optional.of(customer));

        ActionRequiredReturnRequestDto exchangeRequest = new ActionRequiredReturnRequestDto(
                5L,
                8L,
                "EX-TRK",
                "Store",
                "Доставлена",
                OrderReturnRequestStatus.EXCHANGE_APPROVED,
                OrderReturnRequestStatus.EXCHANGE_APPROVED.getDisplayName(),
                "11.11.2024",
                "10.11.2024",
                "Обмен",
                "Комментарий",
                "REV-EX",
                true,
                false,
                true,
                false,
                false,
                false,
                null
        );

        when(telegramService.getReturnRequestsRequiringAction(chatId))
                .thenReturn(List.of(exchangeRequest))
                .thenReturn(List.of(exchangeRequest));

        bot.consume(mockCallbackUpdate(chatId, "returns:active"));
        clearInvocations(telegramClient);

        bot.consume(mockCallbackUpdate(chatId, "returns:active:select:5:8"));

        ArgumentCaptor<EditMessageText> editCaptor = ArgumentCaptor.forClass(EditMessageText.class);
        verify(telegramClient).execute(editCaptor.capture());

        EditMessageText editMessage = editCaptor.getValue();
        assertTrue(editMessage.getText().contains("Текущая заявка на обмен"),
                "Заголовок выбранной заявки должен отображать оформление обмена");
    }

    @Test
    void shouldHideCancelExchangeWhenTrackAlreadyProvided() throws Exception {
        Long chatId = 6790L;
        Customer customer = new Customer();
        customer.setTelegramChatId(chatId);
        when(telegramService.findByChatId(chatId)).thenReturn(Optional.of(customer));

        String warning = "Отмена обмена недоступна: магазин уже указал трек обменной посылки.";
        ActionRequiredReturnRequestDto exchangeRequest = new ActionRequiredReturnRequestDto(
                6L,
                9L,
                "EX-TRK-2",
                "Store",
                "Доставлена",
                OrderReturnRequestStatus.EXCHANGE_APPROVED,
                OrderReturnRequestStatus.EXCHANGE_APPROVED.getDisplayName(),
                "12.11.2024",
                "11.11.2024",
                "Обмен",
                "Комментарий",
                "REV-EX",
                true,
                false,
                true,
                false,
                false,
                false,
                warning
        );

        when(telegramService.getReturnRequestsRequiringAction(chatId))
                .thenReturn(List.of(exchangeRequest))
                .thenReturn(List.of(exchangeRequest));

        bot.consume(mockCallbackUpdate(chatId, "returns:active"));
        clearInvocations(telegramClient);

        bot.consume(mockCallbackUpdate(chatId, "returns:active:select:6:9"));

        ArgumentCaptor<EditMessageText> editCaptor = ArgumentCaptor.forClass(EditMessageText.class);
        verify(telegramClient).execute(editCaptor.capture());

        EditMessageText editMessage = editCaptor.getValue();
        String messageText = editMessage.getText();
        assertTrue(messageText.contains("⚠️"), "Сообщение должно содержать предупреждение об отсутствии отмены");
        assertTrue(messageText.contains("Отмена обмена недоступна"),
                "Текст должен включать причину блокировки отмены");

        InlineKeyboardMarkup markup = editMessage.getReplyMarkup();
        assertNotNull(markup, "После выбора заявки клавиатура должна отображаться");
        boolean hasCancelButton = markup.getKeyboard().stream()
                .filter(Objects::nonNull)
                .flatMap(List::stream)
                .filter(Objects::nonNull)
                .map(InlineKeyboardButton::getText)
                .anyMatch("🚫 Отменить обмен"::equals);
        assertFalse(hasCancelButton, "Кнопка отмены обмена должна скрываться, если магазин указал трек");
    }

    @Test
    void shouldShowMerchantRequestButtonsWhenExchangeShipmentDispatched() throws Exception {
        Long chatId = 6800L;
        Customer customer = new Customer();
        customer.setTelegramChatId(chatId);
        when(telegramService.findByChatId(chatId)).thenReturn(Optional.of(customer));

        ActionRequiredReturnRequestDto exchangeRequest = new ActionRequiredReturnRequestDto(
                7L,
                10L,
                "EX-READY",
                "Store",
                "В пути",
                OrderReturnRequestStatus.EXCHANGE_APPROVED,
                OrderReturnRequestStatus.EXCHANGE_APPROVED.getDisplayName(),
                "12.11.2024",
                "11.11.2024",
                "Обмен",
                "Комментарий",
                "REV-EX",
                true,
                false,
                true,
                false,
                false,
                true,
                null
        );

        when(telegramService.getReturnRequestsRequiringAction(chatId))
                .thenAnswer(invocation -> List.of(exchangeRequest));

        bot.consume(mockCallbackUpdate(chatId, "returns:active"));
        clearInvocations(telegramClient);

        bot.consume(mockCallbackUpdate(chatId, "returns:active:select:7:10"));

        ArgumentCaptor<EditMessageText> editCaptor = ArgumentCaptor.forClass(EditMessageText.class);
        verify(telegramClient).execute(editCaptor.capture());

        InlineKeyboardMarkup markup = editCaptor.getValue().getReplyMarkup();
        assertNotNull(markup, "После выбора заявки клавиатура должна отображаться");
        List<String> buttonLabels = markup.getKeyboard().stream()
                .filter(Objects::nonNull)
                .flatMap(List::stream)
                .filter(Objects::nonNull)
                .map(InlineKeyboardButton::getText)
                .toList();

        assertTrue(buttonLabels.contains("📝 Запросить отмену обмена"),
                "При отправке обменной посылки должна отображаться кнопка запроса отмены");
        assertTrue(buttonLabels.contains("📝 Запросить возврат вместо обмена"),
                "Пользователь должен видеть кнопку запроса перевода обмена в возврат");
    }

    @Test
    void shouldRequestConfirmationBeforeCancellingReturn() throws Exception {
        Long chatId = 7001L;
        Customer customer = new Customer();
        customer.setTelegramChatId(chatId);
        when(telegramService.findByChatId(chatId)).thenReturn(Optional.of(customer));

        ActionRequiredReturnRequestDto request = new ActionRequiredReturnRequestDto(
                100L,
                200L,
                "TRK-500",
                "Store",
                "Получена",
                OrderReturnRequestStatus.REGISTERED,
                OrderReturnRequestStatus.REGISTERED.getDisplayName(),
                "01.03.2025",
                "28.02.2025",
                "Причина",
                "Комментарий",
                "REV-CNF",
                false,
                true,
                true,
                false,
                false,
                false,
                null
        );

        when(telegramService.getReturnRequestsRequiringAction(chatId))
                .thenAnswer(invocation -> List.of(request));

        bot.consume(mockCallbackUpdate(chatId, "returns:active"));
        clearInvocations(telegramClient);

        bot.consume(mockCallbackUpdate(chatId, "returns:active:select:100:200"));
        clearInvocations(telegramClient);

        bot.consume(mockCallbackUpdate(chatId, "returns:active:cancel:100:200"));

        ArgumentCaptor<EditMessageText> editCaptor = ArgumentCaptor.forClass(EditMessageText.class);
        verify(telegramClient).execute(editCaptor.capture());
        EditMessageText edit = editCaptor.getValue();
        assertNotNull(edit, "После выбора отмены бот должен отрисовать подтверждение");

        String text = edit.getText() != null ? edit.getText().replace("\\", "") : "";
        assertTrue(text.contains("REV-CNF"), "Вопрос подтверждения обязан содержать обратный трек");
        assertTrue(text.contains("Подтвердите отмену возврата"),
                "Пользователь должен увидеть запрос на подтверждение отмены");

        InlineKeyboardMarkup markup = edit.getReplyMarkup();
        assertNotNull(markup, "Подтверждение должно сопровождаться клавиатурой");
        List<List<InlineKeyboardButton>> keyboard = markup.getKeyboard();
        assertFalse(keyboard.isEmpty(), "Клавиатура подтверждения не должна быть пустой");
        List<InlineKeyboardButton> confirmationRow = keyboard.get(0);
        assertEquals("✅ Да", confirmationRow.get(0).getText(),
                "Первая кнопка подтверждения должна позволять согласиться");
        assertEquals("↩️ Нет", confirmationRow.get(1).getText(),
                "Вторая кнопка подтверждения должна отменять действие");

        assertEquals(BuyerChatState.AWAITING_ACTIVE_ACTION_CONFIRMATION, chatSessionRepository.getState(chatId),
                "После запроса подтверждения бот обязан ожидать ответа на действие");
    }

    @Test
    void shouldCreateMerchantCancellationRequestWhenExchangeAlreadyDispatched() throws Exception {
        Long chatId = 7005L;
        Customer customer = new Customer();
        customer.setTelegramChatId(chatId);
        customer.setId(200L);
        when(telegramService.findByChatId(chatId)).thenReturn(Optional.of(customer));

        ActionRequiredReturnRequestDto dispatchedExchange = new ActionRequiredReturnRequestDto(
                300L,
                400L,
                "TRK-EX",
                "Store",
                "В пути",
                OrderReturnRequestStatus.EXCHANGE_APPROVED,
                OrderReturnRequestStatus.EXCHANGE_APPROVED.getDisplayName(),
                "02.03.2025",
                "01.03.2025",
                "Обмен",
                "Комментарий",
                "REV-EX",
                true,
                false,
                true,
                false,
                false,
                true,
                null
        );

        when(telegramService.getReturnRequestsRequiringAction(chatId))
                .thenAnswer(invocation -> List.of(dispatchedExchange));

        bot.consume(mockCallbackUpdate(chatId, "returns:active"));
        clearInvocations(telegramClient);

        bot.consume(mockCallbackUpdate(chatId, "returns:active:select:300:400"));
        clearInvocations(telegramClient);

        bot.consume(mockCallbackUpdate(chatId, "returns:active:cancel_exchange:300:400"));
        clearInvocations(telegramClient);

        OrderReturnRequestActionRequest actionRequest = new OrderReturnRequestActionRequest();
        when(telegramService.requestExchangeCancellationFromTelegram(chatId, 400L, 300L)).thenReturn(actionRequest);

        bot.consume(mockCallbackUpdate(chatId, "returns:active:confirm:cancel_exchange:yes:300:400"));

        verify(telegramService).requestExchangeCancellationFromTelegram(chatId, 400L, 300L);
        verify(telegramService, never()).cancelExchangeFromTelegram(anyLong(), anyLong(), anyLong());

        ArgumentCaptor<EditMessageText> editCaptor = ArgumentCaptor.forClass(EditMessageText.class);
        verify(telegramClient).execute(editCaptor.capture());
        String finalMessage = editCaptor.getValue().getText().replace("\\", "");
        assertTrue(finalMessage.contains("Мы передали запрос магазину на отмену обмена"),
                "Финальное сообщение должно информировать пользователя о сформированном запросе");
    }

    @Test
    void shouldCancelReturnAfterConfirmation() throws Exception {
        Long chatId = 7002L;
        Customer customer = new Customer();
        customer.setTelegramChatId(chatId);
        when(telegramService.findByChatId(chatId)).thenReturn(Optional.of(customer));

        ActionRequiredReturnRequestDto request = new ActionRequiredReturnRequestDto(
                101L,
                201L,
                "TRK-501",
                "Store",
                "Получена",
                OrderReturnRequestStatus.REGISTERED,
                OrderReturnRequestStatus.REGISTERED.getDisplayName(),
                "02.03.2025",
                "28.02.2025",
                "Причина",
                "Комментарий",
                "REV-CF2",
                false,
                true,
                true,
                false,
                false,
                false,
                null
        );

        when(telegramService.getReturnRequestsRequiringAction(chatId))
                .thenAnswer(invocation -> List.of(request));

        bot.consume(mockCallbackUpdate(chatId, "returns:active"));
        bot.consume(mockCallbackUpdate(chatId, "returns:active:select:101:201"));
        clearInvocations(telegramClient);

        bot.consume(mockCallbackUpdate(chatId, "returns:active:cancel:101:201"));
        clearInvocations(telegramClient);

        bot.consume(mockCallbackUpdate(chatId, "returns:active:confirm:cancel:yes:101:201"));

        verify(telegramService).closeReturnRequestFromTelegram(chatId, 201L, 101L);

        ArgumentCaptor<EditMessageText> editCaptor = ArgumentCaptor.forClass(EditMessageText.class);
        verify(telegramClient).execute(editCaptor.capture());
        String message = editCaptor.getValue().getText();
        assertTrue(message.contains("Заявка на возврат отменена"),
                "После подтверждения бот обязан сообщить об успешной отмене");

        assertEquals(BuyerChatState.IDLE, chatSessionRepository.getState(chatId),
                "После завершения действия бот должен вернуться в состояние ожидания");
    }

    @Test
    void shouldRestoreActionsWhenCancellationDeclined() throws Exception {
        Long chatId = 7003L;
        Customer customer = new Customer();
        customer.setTelegramChatId(chatId);
        when(telegramService.findByChatId(chatId)).thenReturn(Optional.of(customer));

        ActionRequiredReturnRequestDto request = new ActionRequiredReturnRequestDto(
                102L,
                202L,
                "TRK-502",
                "Store",
                "Получена",
                OrderReturnRequestStatus.REGISTERED,
                OrderReturnRequestStatus.REGISTERED.getDisplayName(),
                "03.03.2025",
                "28.02.2025",
                "Причина",
                "Комментарий",
                null,
                false,
                true,
                true,
                false,
                false,
                false,
                null
        );

        when(telegramService.getReturnRequestsRequiringAction(chatId))
                .thenAnswer(invocation -> List.of(request));

        bot.consume(mockCallbackUpdate(chatId, "returns:active"));
        bot.consume(mockCallbackUpdate(chatId, "returns:active:select:102:202"));
        clearInvocations(telegramClient);

        bot.consume(mockCallbackUpdate(chatId, "returns:active:cancel:102:202"));
        clearInvocations(telegramClient);

        bot.consume(mockCallbackUpdate(chatId, "returns:active:confirm:cancel:no:102:202"));

        verify(telegramService, never()).closeReturnRequestFromTelegram(anyLong(), anyLong(), anyLong());

        ArgumentCaptor<EditMessageText> editCaptor = ArgumentCaptor.forClass(EditMessageText.class);
        verify(telegramClient).execute(editCaptor.capture());
        String text = editCaptor.getValue().getText();
        assertTrue(text.contains("Доступные действия"),
                "После отказа от отмены бот обязан вернуть подсказку по действиям");

        assertEquals(BuyerChatState.AWAITING_ACTIVE_REQUEST_SELECTION, chatSessionRepository.getState(chatId),
                "Отказ от действия должен вернуть пользователя к выбору действий");
    }

    @Test
    void shouldHideExchangeActionsWhenReplacementDispatched() throws Exception {
        Long chatId = 7004L;
        Customer customer = new Customer();
        customer.setTelegramChatId(chatId);
        when(telegramService.findByChatId(chatId)).thenReturn(Optional.of(customer));

        ActionRequiredReturnRequestDto exchange = new ActionRequiredReturnRequestDto(
                103L,
                203L,
                "TRK-503",
                "Store",
                "Доставлена",
                OrderReturnRequestStatus.EXCHANGE_APPROVED,
                OrderReturnRequestStatus.EXCHANGE_APPROVED.getDisplayName(),
                "04.03.2025",
                "01.03.2025",
                "Обмен",
                "Комментарий",
                null,
                true,
                false,
                true,
                false,
                false,
                true,
                null
        );

        when(telegramService.getReturnRequestsRequiringAction(chatId))
                .thenAnswer(invocation -> List.of(exchange));

        bot.consume(mockCallbackUpdate(chatId, "returns:active"));
        clearInvocations(telegramClient);

        bot.consume(mockCallbackUpdate(chatId, "returns:active:select:103:203"));

        ArgumentCaptor<EditMessageText> editCaptor = ArgumentCaptor.forClass(EditMessageText.class);
        verify(telegramClient).execute(editCaptor.capture());
        InlineKeyboardMarkup markup = editCaptor.getValue().getReplyMarkup();
        assertNotNull(markup, "Клавиатура действий должна отображаться");

        boolean hasCancelExchange = markup.getKeyboard().stream()
                .filter(Objects::nonNull)
                .flatMap(List::stream)
                .map(InlineKeyboardButton::getText)
                .filter(Objects::nonNull)
                .anyMatch("🚫 Отменить обмен"::equals);
        boolean hasConvert = markup.getKeyboard().stream()
                .filter(Objects::nonNull)
                .flatMap(List::stream)
                .map(InlineKeyboardButton::getText)
                .filter(Objects::nonNull)
                .anyMatch("↩️ Перевести в возврат"::equals);

        assertFalse(hasCancelExchange, "После отправки замены кнопка отмены обмена должна скрываться");
        assertFalse(hasConvert, "После отправки замены кнопка перевода в возврат должна скрываться");
    }

    /**
     * Проверяет, что при выборе действия обновления трека бот запрашивает ввод и сохраняет контекст заявки.
     */
    @Test
    void shouldPromptTrackUpdateWhenActionSelected() throws Exception {
        Long chatId = 1111L;
        Customer customer = new Customer();
        customer.setTelegramChatId(chatId);
        when(telegramService.findByChatId(chatId)).thenReturn(Optional.of(customer));

        ActionRequiredReturnRequestDto requestDto = new ActionRequiredReturnRequestDto(
                1L,
                2L,
                "TRK",
                "Store",
                "Получена",
                OrderReturnRequestStatus.REGISTERED,
                OrderReturnRequestStatus.REGISTERED.getDisplayName(),
                "10.10",
                "09.10",
                "Причина",
                "Комментарий",
                "REV",
                false,
                true,
                true,
                false,
                false,
                false,
                null
        );
        when(telegramService.getReturnRequestsRequiringAction(chatId))
                .thenReturn(List.of(requestDto))
                .thenReturn(List.of(requestDto))
                .thenReturn(List.of(requestDto));

        bot.consume(mockCallbackUpdate(chatId, "returns:active"));
        bot.consume(mockCallbackUpdate(chatId, "returns:active:select:1:2"));
        clearInvocations(telegramClient);

        bot.consume(mockCallbackUpdate(chatId, "returns:active:track:1:2"));

        ArgumentCaptor<SendMessage> captor = ArgumentCaptor.forClass(SendMessage.class);
        verify(telegramClient).execute(captor.capture());
        String prompt = captor.getValue().getText();
        assertTrue(prompt.contains("Отправьте трек"), "Пользователь должен увидеть подсказку по вводу трека");
        assertEquals(BuyerChatState.AWAITING_TRACK_UPDATE, chatSessionRepository.getState(chatId));
        ChatSession stored = chatSessionRepository.find(chatId).orElseThrow();
        assertEquals(ReturnRequestEditMode.TRACK, stored.getReturnRequestEditMode());
    }

    /**
     * Проверяет, что текстовое сообщение обновляет обратный трек и возвращает пользователя к списку заявок.
     */
    @Test
    void shouldUpdateTrackWhenMessageReceived() throws Exception {
        Long chatId = 1212L;
        Customer customer = new Customer();
        customer.setTelegramChatId(chatId);
        when(telegramService.findByChatId(chatId)).thenReturn(Optional.of(customer));
        ActionRequiredReturnRequestDto requestDto = new ActionRequiredReturnRequestDto(
                3L,
                2L,
                "P-1",
                "Store",
                "Доставлена",
                OrderReturnRequestStatus.REGISTERED,
                OrderReturnRequestStatus.REGISTERED.getDisplayName(),
                "01.01.2025",
                "01.01.2025",
                "Причина",
                null,
                null,
                false,
                true,
                true,
<<<<<<< HEAD
=======
                false,
                false,
>>>>>>> a9a3283f
                false,
                null
        );
        when(telegramService.getReturnRequestsRequiringAction(chatId))
                .thenReturn(List.of(requestDto))
                .thenReturn(List.of());

        ReturnRequestUpdateResponse response = new ReturnRequestUpdateResponse(
                3L,
                "REV-1",
                "Комментарий",
                OrderReturnRequestStatus.REGISTERED
        );
        when(telegramService.updateReturnRequestDetailsFromTelegram(chatId, 2L, 3L, "TRACK", null))
                .thenReturn(response);

        ChatSession session = new ChatSession(chatId, BuyerChatState.AWAITING_TRACK_UPDATE, 500, BuyerBotScreen.RETURNS_ACTIVE_REQUESTS);
        session.setActiveReturnRequestContext(3L, 2L, ReturnRequestEditMode.TRACK);
        session.updateNavigationForScreen(BuyerBotScreen.RETURNS_ACTIVE_REQUESTS, false);
        chatSessionRepository.save(session);

        clearInvocations(telegramClient);
        bot.consume(mockTextUpdate(chatId, "TRACK"));

        verify(telegramService).updateReturnRequestDetailsFromTelegram(chatId, 2L, 3L, "TRACK", null);
        ArgumentCaptor<EditMessageText> editCaptor = ArgumentCaptor.forClass(EditMessageText.class);
        verify(telegramClient).execute(editCaptor.capture());
        verify(telegramClient, never()).execute(isA(SendMessage.class));

        EditMessageText editMessage = editCaptor.getValue();
        assertTrue(editMessage.getText().contains("Трек-номер сохранён"),
                "Пользователь должен увидеть подтверждение сохранения трека");

        InlineKeyboardMarkup markup = editMessage.getReplyMarkup();
        assertNotNull(markup, "Для результата операции ожидается инлайн-клавиатура");
        List<List<InlineKeyboardButton>> keyboard = markup.getKeyboard();
        assertEquals(1, keyboard.size(), "Клавиатура результата должна содержать одну навигационную строку");
        List<InlineKeyboardButton> navRow = keyboard.get(0);
        InlineKeyboardButton backButton = navRow.stream()
                .filter(button -> BACK_BUTTON_TEXT.equals(button.getText()))
                .findFirst()
                .orElseThrow(() -> new AssertionError("Результат операции обязан содержать кнопку «Назад»"));
        assertEquals(NAVIGATE_BACK_CALLBACK, backButton.getCallbackData(),
                "Кнопка возврата должна использовать стандартный callback навигации");
        boolean legacyCallbackPresent = navRow.stream()
                .map(InlineKeyboardButton::getCallbackData)
                .filter(Objects::nonNull)
                .anyMatch("returns:active:list"::equals);
        assertFalse(legacyCallbackPresent, "Клавиатура результата не должна содержать устаревший callback возврата к списку");

        assertEquals(BuyerChatState.IDLE, chatSessionRepository.getState(chatId));
        ChatSession stored = chatSessionRepository.find(chatId).orElseThrow();
        assertNull(stored.getActiveReturnRequestId(), "Контекст редактируемой заявки должен очищаться");
    }

    /**
     * Проверяет, что при ошибке доступа бот показывает кнопку возврата к списку заявок.
     */
    @Test
    void shouldShowReturnButtonWhenTrackUpdateDenied() throws Exception {
        Long chatId = 1313L;
        Customer customer = new Customer();
        customer.setTelegramChatId(chatId);
        when(telegramService.findByChatId(chatId)).thenReturn(Optional.of(customer));

        ActionRequiredReturnRequestDto requestDto = new ActionRequiredReturnRequestDto(
                7L,
                9L,
                "TRACK-ERR",
                "Store",
                "Доставлена",
                OrderReturnRequestStatus.REGISTERED,
                OrderReturnRequestStatus.REGISTERED.getDisplayName(),
                "02.02.2025",
                "01.02.2025",
                "Причина",
                "Комментарий",
                "REV-ERR",
                false,
                true,
                true,
                false,
                false,
                false,
                null
        );
        when(telegramService.getReturnRequestsRequiringAction(chatId))
                .thenReturn(List.of(requestDto));
        when(telegramService.updateReturnRequestDetailsFromTelegram(chatId, 9L, 7L, "TRACK", "Комментарий"))
                .thenThrow(new AccessDeniedException("denied"));

        ChatSession session = new ChatSession(chatId, BuyerChatState.AWAITING_TRACK_UPDATE, 600, BuyerBotScreen.RETURNS_ACTIVE_REQUESTS);
        session.setActiveReturnRequestContext(7L, 9L, ReturnRequestEditMode.TRACK);
        session.updateNavigationForScreen(BuyerBotScreen.RETURNS_ACTIVE_REQUESTS, false);
        chatSessionRepository.save(session);

        clearInvocations(telegramClient);
        bot.consume(mockTextUpdate(chatId, "TRACK"));

        verify(telegramService).updateReturnRequestDetailsFromTelegram(chatId, 9L, 7L, "TRACK", "Комментарий");

        ArgumentCaptor<EditMessageText> editCaptor = ArgumentCaptor.forClass(EditMessageText.class);
        verify(telegramClient).execute(editCaptor.capture());
        verify(telegramClient, never()).execute(isA(SendMessage.class));

        EditMessageText editMessage = editCaptor.getValue();
        assertTrue(editMessage.getText().contains("Не удалось подтвердить владельца посылки"),
                "Пользователь должен получить подсказку о невозможности обновления");

        InlineKeyboardMarkup markup = editMessage.getReplyMarkup();
        assertNotNull(markup, "Для ошибки также требуется инлайн-клавиатура");
        List<InlineKeyboardButton> navRow = markup.getKeyboard().get(0);
        InlineKeyboardButton backButton = navRow.stream()
                .filter(button -> BACK_BUTTON_TEXT.equals(button.getText()))
                .findFirst()
                .orElseThrow(() -> new AssertionError("При ошибке должна отображаться кнопка «Назад»"));
        assertEquals(NAVIGATE_BACK_CALLBACK, backButton.getCallbackData(),
                "Кнопка возврата после ошибки обязана использовать стандартный callback");
        boolean containsLegacyCallback = navRow.stream()
                .map(InlineKeyboardButton::getCallbackData)
                .filter(Objects::nonNull)
                .anyMatch("returns:active:list"::equals);
        assertFalse(containsLegacyCallback, "Клавиатура ошибки не должна содержать устаревший callback возврата к списку");

        assertEquals(BuyerChatState.IDLE, chatSessionRepository.getState(chatId));
        ChatSession stored = chatSessionRepository.find(chatId).orElseThrow();
        assertNull(stored.getActiveReturnRequestId(), "Контекст должен очищаться после ошибки");
    }

    /**
     * Убеждаемся, что активная заявка отображается в тексте и при этом клавиатура раздела лишена действий.
     */
    @Test
    void shouldIndicateActiveRequestForDeliveredParcel() throws Exception {
        Long chatId = 905L;
        TelegramParcelInfoDTO delivered = new TelegramParcelInfoDTO(77L, "TRACK-77", "Store Eta", GlobalStatus.DELIVERED, true);
        TelegramParcelsOverviewDTO overview = new TelegramParcelsOverviewDTO(List.of(delivered), List.of(), List.of());
        when(telegramService.getParcelsOverview(chatId)).thenReturn(Optional.of(overview));

        Update callbackUpdate = mockCallbackUpdate(chatId, "parcels:delivered");

        bot.consume(callbackUpdate);

        ArgumentCaptor<SendMessage> captor = ArgumentCaptor.forClass(SendMessage.class);
        verify(telegramClient, atLeastOnce()).execute(captor.capture());
        SendMessage message = captor.getValue();
        String text = message.getText();
        assertTrue(text.contains("TRACK\\-77 — заявка в обработке"),
                "В тексте необходимо отобразить признак активной заявки");

        InlineKeyboardMarkup markup = (InlineKeyboardMarkup) message.getReplyMarkup();
        List<List<InlineKeyboardButton>> keyboard = markup.getKeyboard();
        assertEquals(1, keyboard.size(), "Для списка полученных должна остаться только навигация");
        InlineKeyboardButton backButton = keyboard.get(0).get(0);
        assertEquals(BACK_BUTTON_TEXT, backButton.getText(), "На клавиатуре ожидается кнопка возврата");
    }

    /**
     * Гарантирует, что порядок кнопок в меню возвратов совпадает с порядком вывода по магазинам.
     */
    @Test
    void shouldAlignReturnMenuKeyboardWithGroupedText() throws Exception {
        Long chatId = 908L;
        TelegramParcelInfoDTO firstAlpha = new TelegramParcelInfoDTO(101L, "TRACK-101", "Store Alpha", GlobalStatus.DELIVERED, false);
        TelegramParcelInfoDTO beta = new TelegramParcelInfoDTO(202L, "TRACK-202", "Store Beta", GlobalStatus.DELIVERED, false);
        TelegramParcelInfoDTO secondAlpha = new TelegramParcelInfoDTO(303L, "TRACK-303", "Store Alpha", GlobalStatus.DELIVERED, false);
        TelegramParcelsOverviewDTO overview = new TelegramParcelsOverviewDTO(List.of(firstAlpha, beta, secondAlpha), List.of(), List.of());
        when(telegramService.getParcelsOverview(chatId)).thenReturn(Optional.of(overview));

        Update callbackUpdate = mockCallbackUpdate(chatId, "returns:create");

        bot.consume(callbackUpdate);

        ArgumentCaptor<SendMessage> captor = ArgumentCaptor.forClass(SendMessage.class);
        verify(telegramClient, atLeastOnce()).execute(captor.capture());
        SendMessage message = captor.getValue();
        String text = message.getText();

        assertNotNull(text, "Текст меню возвратов обязателен");
        assertTrue(text.contains("Создание заявки"), "Подсказка по созданию заявки должна присутствовать");

        InlineKeyboardMarkup markup = (InlineKeyboardMarkup) message.getReplyMarkup();
        assertNotNull(markup, "Для создания заявки должна быть построена клавиатура");
        List<List<InlineKeyboardButton>> keyboard = markup.getKeyboard();
        assertTrue(keyboard.size() >= 4, "Клавиатура должна содержать строки для каждой посылки и навигацию");

        List<Long> expectedOrder = List.of(101L, 303L, 202L);
        for (int i = 0; i < expectedOrder.size(); i++) {
            List<InlineKeyboardButton> row = keyboard.get(i);
            assertEquals(2, row.size(), "Каждая строка действий содержит две кнопки");
            assertEquals("parcel:return:" + expectedOrder.get(i), row.get(0).getCallbackData());
            assertEquals("parcel:exchange:" + expectedOrder.get(i), row.get(1).getCallbackData());
        }
    }

    /**
     * Проверяет, что callback возврата приводит к отправке подтверждающего сообщения.
     */
    @Test
    void shouldHandleReturnCallbackAndSendConfirmation() throws Exception {
        Long chatId = 906L;
        TelegramParcelInfoDTO delivered = new TelegramParcelInfoDTO(88L, "TRACK-88", "Store Theta", GlobalStatus.DELIVERED, false);
        TelegramParcelsOverviewDTO overview = new TelegramParcelsOverviewDTO(List.of(delivered), List.of(), List.of());
        when(telegramService.getParcelsOverview(chatId)).thenReturn(Optional.of(overview));

        Update callbackUpdate = mockCallbackUpdate(chatId, "parcel:return:88");

        bot.consume(callbackUpdate);

        verify(telegramClient, atLeastOnce()).execute(any(AnswerCallbackQuery.class));
        verify(telegramClient, atLeastOnce()).execute(argThat(method -> {
            String text = null;
            if (method instanceof SendMessage sendMessage) {
                text = sendMessage.getText();
            } else if (method instanceof EditMessageText editMessage) {
                text = editMessage.getText();
            }
            return text != null && text.contains("TRACK\\-88") && text.contains("причин");
        }));
        verify(telegramClient, atLeastOnce()).execute(argThat(method -> {
            if (!(method instanceof EditMessageReplyMarkup editMarkup)) {
                return false;
            }
            return Objects.equals(chatId.toString(), editMarkup.getChatId())
                    && Objects.equals(1, editMarkup.getMessageId())
                    && editMarkup.getReplyMarkup() == null;
        }));
    }

    /**
     * Проверяет последовательный сбор данных для возврата с сохранением промежуточного состояния.
     */
    @Test
    void shouldCollectReturnFlowStepByStep() throws Exception {
        Long chatId = 1006L;
        TelegramParcelInfoDTO delivered = new TelegramParcelInfoDTO(77L, "TRACK-77", "Store Sigma", GlobalStatus.DELIVERED, false);
        TelegramParcelsOverviewDTO overview = new TelegramParcelsOverviewDTO(List.of(delivered), List.of(), List.of());
        when(telegramService.getParcelsOverview(chatId)).thenReturn(Optional.of(overview));

        bot.consume(mockCallbackUpdate(chatId, "parcel:return:77"));

        assertEquals(BuyerChatState.AWAITING_RETURN_REASON, chatSessionRepository.getState(chatId),
                "После старта сценария бот должен ожидать причину возврата");
        ChatSession session = chatSessionRepository.find(chatId).orElseThrow();
        assertEquals(77L, session.getReturnParcelId(), "Идентификатор посылки должен сохраняться в сессии");
        assertEquals("TRACK-77", session.getReturnParcelTrackNumber(), "Трек посылки должен сохраняться");
        assertEquals(BuyerBotScreen.RETURNS_RETURN_REASON, session.getLastScreen(),
                "После отправки списка причин экран должен соответствовать шагу выбора причины");
        Integer returnReasonAnchorId = session.getAnchorMessageId();
        assertNotNull(returnReasonAnchorId, "Сообщение с причинами должно становиться текущим якорем");
        verify(telegramClient, atLeastOnce()).execute(argThat(method -> {
            String text = null;
            if (method instanceof SendMessage sendMessage) {
                text = sendMessage.getText();
            } else if (method instanceof EditMessageText editMessage) {
                text = editMessage.getText();
            }
            return text != null && text.contains("TRACK\\-77") && text.contains("причин");
        }));
        verify(telegramClient, atLeastOnce()).execute(argThat(method -> {
            if (!(method instanceof EditMessageReplyMarkup editMarkup)) {
                return false;
            }
            return Objects.equals(chatId.toString(), editMarkup.getChatId())
                    && Objects.equals(1, editMarkup.getMessageId())
                    && editMarkup.getReplyMarkup() == null;
        }));

        when(telegramService.registerReturnRequestFromTelegram(anyLong(), anyLong(), anyString(), anyString()))
                .thenReturn(new OrderReturnRequest());

        bot.consume(mockCallbackUpdate(chatId, "returns:create:reason:not_fit", returnReasonAnchorId));

        assertEquals(BuyerChatState.IDLE, chatSessionRepository.getState(chatId),
                "После выбора причины бот должен завершить сценарий");
        session = chatSessionRepository.find(chatId).orElseThrow();
        assertEquals(77L, session.getReturnParcelId(),
                "Контекст заявки должен сохраняться до подтверждения пользователем");
        assertEquals("TRACK-77", session.getReturnParcelTrackNumber(),
                "Трек посылки сохраняется для отображения в подтверждении");
        verify(telegramService).registerReturnRequestFromTelegram(eq(chatId), eq(77L), anyString(), eq("Не подошло"));

        ArgumentCaptor<SendMessage> captor = ArgumentCaptor.forClass(SendMessage.class);
        verify(telegramClient, atLeastOnce()).execute(captor.capture());
        SendMessage summary = captor.getValue();
        String text = summary.getText();
        assertTrue(text.contains("Зафиксировали запрос на возврат"),
                "Итоговое сообщение должно подтверждать регистрацию запроса");
        assertTrue(text.contains("Не подошло"),
                "В сообщении должна отображаться выбранная причина");
        assertTrue(text.contains("📂 Текущие заявки"),
                "В сообщении должно быть напоминание о разделе для добавления трека");
        assertTrue(summary.getReplyMarkup() instanceof InlineKeyboardMarkup,
                "Финальное сообщение должно содержать инлайн-клавиатуру");
        InlineKeyboardMarkup markup = (InlineKeyboardMarkup) summary.getReplyMarkup();
        List<List<InlineKeyboardButton>> rows = markup.getKeyboard();
        boolean hasDoneButton = rows.stream()
                .filter(Objects::nonNull)
                .flatMap(List::stream)
                .filter(Objects::nonNull)
                .anyMatch(button -> "Хорошо".equals(button.getText())
                        && "returns:done".equals(button.getCallbackData()));
        assertTrue(hasDoneButton, "Пользователь должен видеть кнопку возврата в меню");
        boolean hasActiveButton = rows.stream()
                .filter(Objects::nonNull)
                .flatMap(List::stream)
                .filter(Objects::nonNull)
                .anyMatch(button -> "📂 Текущие заявки".equals(button.getText())
                        && "returns:active".equals(button.getCallbackData()));
        assertTrue(hasActiveButton, "Финальная клавиатура должна содержать кнопку перехода к заявкам");

        Integer completionAnchorMessageId = session.getAnchorMessageId();
        assertNotNull(completionAnchorMessageId, "Якорное сообщение финального экрана должно сохраняться");
        Update doneCallback = mock(Update.class);
        CallbackQuery callbackQuery = mock(CallbackQuery.class);
        Message callbackMessage = mock(Message.class);
        when(doneCallback.hasCallbackQuery()).thenReturn(true);
        when(doneCallback.getCallbackQuery()).thenReturn(callbackQuery);
        when(callbackQuery.getId()).thenReturn("cb-" + chatId + "-done");
        when(callbackQuery.getData()).thenReturn("returns:done");
        when(callbackQuery.getMessage()).thenReturn(callbackMessage);
        when(callbackMessage.getChatId()).thenReturn(chatId);
        when(callbackMessage.getMessageId()).thenReturn(completionAnchorMessageId);

        bot.consume(doneCallback);

        ChatSession clearedSession = chatSessionRepository.find(chatId).orElseThrow();
        assertNull(clearedSession.getReturnParcelId(),
                "После подтверждения данные временной заявки должны очищаться");
        assertEquals(BuyerBotScreen.MENU, clearedSession.getLastScreen(),
                "После возвращения в меню должен сохраняться экран главного меню");
    }

    /**
     * Проверяет, что при повторном нажатии на устаревшее сообщение бот восстанавливает экран выбора причины возврата.
     */
    @Test
    void shouldRestoreReturnReasonPromptAfterOutdatedCallback() throws Exception {
        Long chatId = 1116L;
        TelegramParcelInfoDTO delivered = new TelegramParcelInfoDTO(55L, "TRACK-55", "Store Rho", GlobalStatus.DELIVERED, false);
        TelegramParcelsOverviewDTO overview = new TelegramParcelsOverviewDTO(List.of(delivered), List.of(), List.of());
        when(telegramService.getParcelsOverview(chatId)).thenReturn(Optional.of(overview));

        bot.consume(mockCallbackUpdate(chatId, "parcel:return:55"));

        ChatSession session = chatSessionRepository.find(chatId).orElseThrow();
        Integer originalAnchor = session.getAnchorMessageId();
        assertNotNull(originalAnchor, "Сообщение с причинами должно сохраняться как якорь");
        assertEquals(BuyerBotScreen.RETURNS_RETURN_REASON, session.getLastScreen(),
                "После старта сценария должен запоминаться экран выбора причины");

        chatSessionRepository.updateAnchor(chatId, originalAnchor + 50);

        clearInvocations(telegramClient);

        doAnswer(invocation -> {
            EditMessageText editMessage = invocation.getArgument(0);
            if (Objects.equals(editMessage.getMessageId(), originalAnchor + 50)) {
                throw new TelegramApiException("Bad Request: message to edit not found");
            }
            return null;
        }).when(telegramClient).execute(any(EditMessageText.class));

        bot.consume(mockCallbackUpdate(chatId, "returns:create:reason:defect", originalAnchor));

        verify(telegramClient, atLeastOnce()).execute(argThat(method -> {
            if (!(method instanceof EditMessageReplyMarkup editMarkup)) {
                return false;
            }
            return Objects.equals(chatId.toString(), editMarkup.getChatId())
                    && Objects.equals(originalAnchor, editMarkup.getMessageId())
                    && editMarkup.getReplyMarkup() == null;
        }));
        verify(telegramClient, atLeastOnce()).execute(argThat(method -> {
            if (!(method instanceof EditMessageReplyMarkup editMarkup)) {
                return false;
            }
            return Objects.equals(chatId.toString(), editMarkup.getChatId())
                    && Objects.equals(originalAnchor + 50, editMarkup.getMessageId())
                    && editMarkup.getReplyMarkup() == null;
        }));
        ArgumentCaptor<SendMessage> captor = ArgumentCaptor.forClass(SendMessage.class);
        verify(telegramClient).execute(captor.capture());
        SendMessage resentPrompt = captor.getValue();
        assertEquals(chatId.toString(), resentPrompt.getChatId(),
                "Сообщение восстановления должно отправляться в исходный чат");
        assertTrue(resentPrompt.getText().contains("TRACK\\-55"),
                "В восстановленном сообщении должен отображаться трек посылки");
        assertTrue(resentPrompt.getReplyMarkup() instanceof InlineKeyboardMarkup,
                "Сообщение должно содержать инлайн-клавиатуру с причинами");

        ChatSession refreshedSession = chatSessionRepository.find(chatId).orElseThrow();
        Integer refreshedAnchor = refreshedSession.getAnchorMessageId();
        assertNotNull(refreshedAnchor, "После восстановления экрана должен сохраняться новый якорь");
        assertNotEquals(originalAnchor, refreshedAnchor,
                "Новый якорь не должен совпадать со старым сообщением");
        assertNotEquals(originalAnchor + 50, refreshedAnchor,
                "Хранившийся ранее якорь должен быть заменён на актуальный");
        assertEquals(BuyerBotScreen.RETURNS_RETURN_REASON, refreshedSession.getLastScreen(),
                "Сеанс должен оставаться на шаге выбора причины");
    }

    /**
     * Проверяет, что на экране выбора причины доступны кнопки навигации и они возвращают пользователя на предыдущие шаги.
     */
    @Test
    void shouldNavigateFromReturnReasonPrompt() throws Exception {
        Long chatId = 2116L;
        TelegramParcelInfoDTO delivered = new TelegramParcelInfoDTO(77L, "TRACK-77", "Store Sigma", GlobalStatus.DELIVERED, false);
        TelegramParcelsOverviewDTO overview = new TelegramParcelsOverviewDTO(List.of(delivered), List.of(), List.of());
        when(telegramService.getParcelsOverview(chatId)).thenReturn(Optional.of(overview));

        bot.consume(mockCallbackUpdate(chatId, "parcel:return:77"));

        ArgumentCaptor<SendMessage> promptCaptor = ArgumentCaptor.forClass(SendMessage.class);
        verify(telegramClient, atLeastOnce()).execute(promptCaptor.capture());
        SendMessage reasonPrompt = promptCaptor.getAllValues().stream()
                .filter(message -> {
                    String text = message.getText();
                    return text != null && text.contains("причину ниже");
                })
                .findFirst()
                .orElseThrow(() -> new AssertionError("Не найдено сообщение с выбором причины"));

        assertTrue(reasonPrompt.getReplyMarkup() instanceof InlineKeyboardMarkup,
                "Сообщение с выбором причины должно содержать инлайн-клавиатуру");
        InlineKeyboardMarkup reasonMarkup = (InlineKeyboardMarkup) reasonPrompt.getReplyMarkup();
        List<List<InlineKeyboardButton>> reasonRows = reasonMarkup.getKeyboard();
        assertEquals(3, reasonRows.size(),
                "Клавиатура выбора причины должна содержать две строки причин и навигацию");
        List<InlineKeyboardButton> navigationRow = reasonRows.get(2);
        assertEquals(2, navigationRow.size(),
                "В навигационной строке должны быть кнопки «Назад» и «Меню»");
        InlineKeyboardButton backButton = navigationRow.get(0);
        InlineKeyboardButton menuButton = navigationRow.get(1);
        assertEquals(BACK_BUTTON_TEXT, backButton.getText(),
                "Текст кнопки возврата должен соответствовать шаблону");
        assertEquals(MENU_BUTTON_TEXT, menuButton.getText(),
                "Текст кнопки меню должен совпадать с шаблоном");
        assertEquals("nav:back", backButton.getCallbackData(),
                "Callback кнопки возврата должен указывать на навигацию назад");
        assertEquals("menu:back", menuButton.getCallbackData(),
                "Callback кнопки меню должен вести в главное меню");

        ChatSession session = chatSessionRepository.find(chatId).orElseThrow();
        Integer reasonAnchorId = session.getAnchorMessageId();
        assertNotNull(reasonAnchorId, "Сообщение выбора причины должно становиться якорным");

        clearInvocations(telegramClient);

        bot.consume(mockCallbackUpdate(chatId, "nav:back", reasonAnchorId));

        verify(telegramClient, atLeastOnce()).execute(argThat(method -> {
            if (!(method instanceof EditMessageText editMessage)) {
                return false;
            }
            String text = editMessage.getText();
            return text != null && text.contains("Выберите посылку из магазина");
        }));

        ChatSession afterBackSession = chatSessionRepository.find(chatId).orElseThrow();
        assertEquals(BuyerBotScreen.RETURNS_CREATE_REQUEST, afterBackSession.getLastScreen(),
                "После нажатия «Назад» бот должен вернуть пользователя к выбору посылки");

        Integer parcelAnchorId = afterBackSession.getAnchorMessageId();
        assertNotNull(parcelAnchorId, "Экран выбора посылки должен иметь актуальный якорь");

        bot.consume(mockCallbackUpdate(chatId, "returns:create:parcel:77", parcelAnchorId));

        ChatSession reasonAgainSession = chatSessionRepository.find(chatId).orElseThrow();
        Integer reasonAnchorAgain = reasonAgainSession.getAnchorMessageId();
        assertNotNull(reasonAnchorAgain, "Повторное открытие экрана причины должно обновлять якорь");
        assertEquals(BuyerBotScreen.RETURNS_RETURN_REASON, reasonAgainSession.getLastScreen(),
                "После повторного выбора посылки пользователь снова видит экран причины");

        clearInvocations(telegramClient);

        bot.consume(mockCallbackUpdate(chatId, "menu:back", reasonAnchorAgain));

        verify(telegramClient, atLeastOnce()).execute(argThat(method -> {
            if (!(method instanceof EditMessageText editMessage)) {
                return false;
            }
            String text = editMessage.getText();
            return text != null && text.contains("Главное меню");
        }));

        ChatSession afterMenuSession = chatSessionRepository.find(chatId).orElseThrow();
        assertEquals(BuyerBotScreen.MENU, afterMenuSession.getLastScreen(),
                "После нажатия кнопки меню должен отображаться главный экран");
        assertEquals(BuyerChatState.IDLE, chatSessionRepository.getState(chatId),
                "При возврате в меню сценарий оформления возврата должен завершаться");
    }

    /**
     * Проверяет, что callback обмена открывает экран выбора причины с нужной клавиатурой.
     */
    @Test
    void shouldHandleExchangeCallbackAndShowReasonKeyboard() throws Exception {
        Long chatId = 907L;
        TelegramParcelInfoDTO delivered = new TelegramParcelInfoDTO(99L, "TRACK-99", "Store Iota", GlobalStatus.DELIVERED, false);
        TelegramParcelsOverviewDTO overview = new TelegramParcelsOverviewDTO(List.of(delivered), List.of(), List.of());
        when(telegramService.getParcelsOverview(chatId)).thenReturn(Optional.of(overview));

        Update callbackUpdate = mockCallbackUpdate(chatId, "parcel:exchange:99");

        bot.consume(callbackUpdate);

        verify(telegramClient, atLeastOnce()).execute(any(AnswerCallbackQuery.class));

        ChatSession session = chatSessionRepository.find(chatId).orElseThrow();
        assertEquals(BuyerChatState.AWAITING_EXCHANGE_REASON, chatSessionRepository.getState(chatId),
                "После старта обмена бот должен ожидать выбор причины");
        assertEquals(99L, session.getReturnParcelId(), "В сессии должен сохраняться идентификатор посылки");
        assertEquals("TRACK-99", session.getReturnParcelTrackNumber(), "В сессии должен сохраняться трек посылки");
        assertEquals(BuyerBotScreen.RETURNS_EXCHANGE_REASON, session.getLastScreen(),
                "Последний экран должен соответствовать шагу выбора причины обмена");
        assertNotNull(session.getAnchorMessageId(), "Сообщение с причинами обмена должно становиться якорем");

        ArgumentCaptor<SendMessage> captor = ArgumentCaptor.forClass(SendMessage.class);
        verify(telegramClient, atLeastOnce()).execute(captor.capture());
        SendMessage prompt = captor.getValue();
        assertNotNull(prompt.getText(), "Текст подсказки для обмена обязателен");
        assertTrue(prompt.getText().contains("📩 Начинаем оформление обмена"),
                "Подсказка должна сообщать о начале оформления обмена");
        assertTrue(prompt.getText().contains("TRACK\\-99"),
                "В подсказке должен отображаться трек выбранной посылки");
        assertTrue(prompt.getReplyMarkup() instanceof InlineKeyboardMarkup,
                "Сообщение должно сопровождаться инлайн-клавиатурой с причинами");
        InlineKeyboardMarkup markup = (InlineKeyboardMarkup) prompt.getReplyMarkup();
        List<List<InlineKeyboardButton>> rows = markup.getKeyboard();
        assertFalse(rows.isEmpty(), "Клавиатура с причинами не должна быть пустой");
        boolean hasReasonButtons = rows.stream()
                .flatMap(List::stream)
                .filter(Objects::nonNull)
                .map(InlineKeyboardButton::getText)
                .filter(Objects::nonNull)
                .anyMatch(text -> text.contains("Не подошло") || text.contains("Брак"));
        assertTrue(hasReasonButtons, "Клавиатура обязана содержать варианты причин обмена");
    }

    /**
     * Проверяет, что выбор причины обмена приводит к регистрации заявки и показу итогового экрана.
     */
    @Test
    void shouldFinalizeExchangeAfterReasonSelection() throws Exception {
        Long chatId = 908L;
        TelegramParcelInfoDTO delivered = new TelegramParcelInfoDTO(77L, "TRACK-77", "Store Sigma", GlobalStatus.DELIVERED, false);
        TelegramParcelsOverviewDTO overview = new TelegramParcelsOverviewDTO(List.of(delivered), List.of(), List.of());
        when(telegramService.getParcelsOverview(chatId)).thenReturn(Optional.of(overview));

        bot.consume(mockCallbackUpdate(chatId, "parcel:exchange:77"));

        ChatSession session = chatSessionRepository.find(chatId).orElseThrow();
        Integer anchorId = session.getAnchorMessageId();
        assertNotNull(anchorId, "Экран выбора причины обмена должен сохранять якорное сообщение");

        OrderReturnRequest registered = mock(OrderReturnRequest.class);
        when(registered.getId()).thenReturn(555L);
        when(telegramService.registerReturnRequestFromTelegram(eq(chatId), eq(77L), anyString(), anyString()))
                .thenReturn(registered);
        when(telegramService.approveExchangeFromTelegram(chatId, 77L, 555L))
                .thenReturn(new ExchangeApprovalResult(registered, null));

        Update reasonCallback = mockCallbackUpdate(chatId, "returns:create:reason:defect", anchorId);
        bot.consume(reasonCallback);

        ArgumentCaptor<String> reasonCaptor = ArgumentCaptor.forClass(String.class);
        verify(telegramService).registerReturnRequestFromTelegram(eq(chatId), eq(77L), anyString(), reasonCaptor.capture());
        assertEquals("Брак", reasonCaptor.getValue(),
                "В сервис заявок должна передаваться выбранная пользователем причина обмена");

        verify(telegramService).approveExchangeFromTelegram(chatId, 77L, 555L);

        ArgumentCaptor<SendMessage> messageCaptor = ArgumentCaptor.forClass(SendMessage.class);
        verify(telegramClient, atLeastOnce()).execute(messageCaptor.capture());
        SendMessage summary = messageCaptor.getValue();
        assertNotNull(summary.getText(), "Финальное сообщение обмена не должно быть пустым");
        assertTrue(summary.getText().contains("Зафиксировали запрос на обмен"),
                "Сообщение должно подтверждать регистрацию обмена");
        assertTrue(summary.getText().contains("Брак"),
                "В итоговой сводке должна отображаться выбранная причина");
        assertTrue(summary.getReplyMarkup() instanceof InlineKeyboardMarkup,
                "Финальное сообщение должно сопровождаться инлайн-клавиатурой");
        InlineKeyboardMarkup summaryMarkup = (InlineKeyboardMarkup) summary.getReplyMarkup();
        boolean hasOkButton = summaryMarkup.getKeyboard().stream()
                .flatMap(List::stream)
                .filter(Objects::nonNull)
                .anyMatch(button -> "Ок".equals(button.getText())
                        && "returns:done".equals(button.getCallbackData()));
        assertTrue(hasOkButton, "Клавиатура итогового экрана должна содержать кнопку «Ок»");

        ChatSession updatedSession = chatSessionRepository.find(chatId).orElseThrow();
        assertEquals(BuyerBotScreen.RETURNS_EXCHANGE_COMPLETION, updatedSession.getLastScreen(),
                "После регистрации обмена должен отображаться экран подтверждения");
        assertEquals(BuyerChatState.IDLE, chatSessionRepository.getState(chatId),
                "Сценарное состояние после оформления обмена должно возвращаться к ожиданию команд");
        assertEquals("Брак", updatedSession.getReturnReason(),
                "Причина обмена должна сохраняться до подтверждения пользователем");
        assertNotNull(updatedSession.getAnchorMessageId(),
                "Сообщение подтверждения обмена должно быть текущим якорем");

        verify(telegramClient, atLeastOnce()).execute(any(AnswerCallbackQuery.class));
    }

        TelegramParcelsOverviewDTO overview = new TelegramParcelsOverviewDTO(
                List.of(),
                List.of(critical, regular),
                List.of()
        );
        when(telegramService.getParcelsOverview(chatId)).thenReturn(Optional.of(overview));

        Update callbackUpdate = mockCallbackUpdate(chatId, "parcels:awaiting");

        bot.consume(callbackUpdate);

        ArgumentCaptor<SendMessage> captor = ArgumentCaptor.forClass(SendMessage.class);
        verify(telegramClient, atLeastOnce()).execute(captor.capture());
        String text = captor.getValue().getText();

        assertTrue(text.contains("TRACK\\-ALERT — ⚠️ скоро уедет в магазин"),
                "Посылка с проблемным статусом должна сопровождаться предупреждением");
        assertTrue(text.contains("• TRACK\\-OK"),
                "Обычные посылки должны оставаться без дополнительных подпесей");
    }

    /**
     * Проверяет, что после сброса состояния баннер объявления вновь отображается пользователю.
     */
    @Test
    void shouldRenderAnnouncementAgainAfterReset() throws Exception {
        Long chatId = 781L;
        Customer customer = new Customer();
        customer.setTelegramChatId(chatId);
        customer.setTelegramConfirmed(true);
        customer.setNotificationsEnabled(true);
        when(telegramService.findByChatId(chatId)).thenReturn(Optional.of(customer));

        AdminNotification notification = new AdminNotification();
        notification.setId(46L);
        notification.setTitle("Повторный баннер");
        notification.setBodyLines(List.of("Первое сообщение", "Второе сообщение"));
        ZonedDateTime initialUpdatedAt = ZonedDateTime.now().minusMinutes(30);
        notification.setUpdatedAt(initialUpdatedAt);
        when(adminNotificationService.findActiveNotification()).thenReturn(Optional.of(notification));

        bot.consume(mockTextUpdate(chatId, "/start"));
        assertTrue(wasAnnouncementRendered(notification.getTitle()),
                "Первый запуск должен отрисовать баннер объявления");

        clearInvocations(telegramClient);
        chatSessionRepository.markAnnouncementSeen(chatId);

        bot.consume(mockTextUpdate(chatId, "/start"));
        assertFalse(wasAnnouncementRendered(notification.getTitle()),
                "После подтверждения баннер не должен отображаться повторно без сброса");

        clearInvocations(telegramClient);
        ChatSession session = chatSessionRepository.find(chatId)
                .orElseThrow(() -> new AssertionError("Сессия должна существовать для повторного показа"));
        ZonedDateTime resetTimestamp = initialUpdatedAt.plusMinutes(10);
        session.setAnnouncementSeen(false);
        session.setAnnouncementUpdatedAt(resetTimestamp);
        chatSessionRepository.save(session);
        notification.setUpdatedAt(resetTimestamp);

        bot.consume(mockTextUpdate(chatId, "/start"));
        assertTrue(wasAnnouncementRendered(notification.getTitle()),
                "После сброса баннер должен быть показан заново");

        ChatSession refreshed = chatSessionRepository.find(chatId)
                .orElseThrow(() -> new AssertionError("Состояние сессии должно обновиться"));
        assertEquals(resetTimestamp, refreshed.getAnnouncementUpdatedAt(),
                "После повторного показа должна обновиться отметка времени объявления");
        assertFalse(refreshed.isAnnouncementSeen(),
                "До подтверждения повторного показа объявление должно считаться непросмотренным");
    }

    /**
     * Убеждается, что новым пользователям не показывается баннер объявления до привязки.
     */
    @Test
    void shouldNotShowAnnouncementForNewUser() throws Exception {
        Long chatId = 888L;

        AdminNotification notification = new AdminNotification();
        notification.setId(55L);
        notification.setTitle("Объявление");
        notification.setBodyLines(List.of("Важно"));
        notification.setUpdatedAt(ZonedDateTime.now());
        when(adminNotificationService.findActiveNotification()).thenReturn(Optional.of(notification));
        when(telegramService.findByChatId(chatId)).thenReturn(Optional.empty());

        bot.consume(mockTextUpdate(chatId, "/start"));

        verify(telegramClient, never()).execute(any(EditMessageText.class));

        verify(telegramService).findByChatId(chatId);
        verifyNoMoreInteractions(telegramService);
    }

    /**
     * Гарантирует, что новый подтверждённый пользователь пропускает текущее объявление, но получает следующее активированное.
     */
    @Test
    void shouldSkipCurrentAnnouncementAfterContactButRenderNextActivation() throws Exception {
        Long chatId = 889L;

        Customer customer = new Customer();
        customer.setTelegramChatId(chatId);
        customer.setTelegramConfirmed(false);
        customer.setNotificationsEnabled(true);
        customer.setFullName("Иван Иванов");
        customer.setNameSource(NameSource.USER_CONFIRMED);

        when(telegramService.linkTelegramToCustomer(anyString(), eq(chatId))).thenAnswer(invocation -> {
            customer.setTelegramChatId(chatId);
            return customer;
        });
        when(telegramService.confirmTelegram(customer)).thenAnswer(invocation -> {
            customer.setTelegramConfirmed(true);
            return customer;
        });
        doNothing().when(telegramService).notifyActualStatuses(customer);
        when(telegramService.findByChatId(chatId)).thenReturn(
                Optional.empty(),
                Optional.of(customer),
                Optional.of(customer),
                Optional.of(customer));

        AdminNotification initialNotification = new AdminNotification();
        initialNotification.setId(66L);
        initialNotification.setTitle("Текущее объявление");
        initialNotification.setBodyLines(List.of("Старое сообщение"));
        ZonedDateTime initialUpdatedAt = ZonedDateTime.now().minusMinutes(30);
        initialNotification.setUpdatedAt(initialUpdatedAt);

        AdminNotification nextNotification = new AdminNotification();
        nextNotification.setId(67L);
        nextNotification.setTitle("Новое объявление");
        nextNotification.setBodyLines(List.of("Обновлённая информация"));
        ZonedDateTime nextUpdatedAt = initialUpdatedAt.plusMinutes(10);
        nextNotification.setUpdatedAt(nextUpdatedAt);

        AtomicReference<AdminNotification> activeNotification = new AtomicReference<>(initialNotification);
        when(adminNotificationService.findActiveNotification())
                .thenAnswer(invocation -> Optional.ofNullable(activeNotification.get()));

        Update contactUpdate = mockContactUpdate(chatId, chatId, chatId, "+375291234567");
        bot.consume(contactUpdate);

        ChatSession sessionAfterContact = chatSessionRepository.find(chatId)
                .orElseThrow(() -> new AssertionError("После контакта должна сохраняться сессия"));
        assertEquals(initialNotification.getId(), sessionAfterContact.getCurrentNotificationId(),
                "Активное объявление должно фиксироваться сразу после привязки");
        assertTrue(sessionAfterContact.isAnnouncementSeen(),
                "Новый пользователь должен считаться ознакомившимся с текущим объявлением");
        assertEquals(initialUpdatedAt, sessionAfterContact.getAnnouncementUpdatedAt(),
                "В сессии должно сохраняться время актуального объявления");
        assertNull(sessionAfterContact.getAnnouncementAnchorMessageId(),
                "Баннер не должен отправляться новому пользователю до смены объявления");

        clearInvocations(telegramClient);

        activeNotification.set(nextNotification);

        bot.consume(mockTextUpdate(chatId, "/start"));

        boolean nextAnnouncementShown = mockingDetails(telegramClient).getInvocations().stream()
                .filter(invocation -> "execute".equals(invocation.getMethod().getName()))
                .map(invocation -> invocation.getArgument(0))
                .flatMap(request -> {
                    if (request instanceof SendMessage sendMessage) {
                        return Stream.ofNullable(sendMessage.getText());
                    }
                    if (request instanceof EditMessageText editMessageText) {
                        return Stream.ofNullable(editMessageText.getText());
                    }
                    return Stream.empty();
                })
                .filter(Objects::nonNull)
                .anyMatch(text -> text.contains(nextNotification.getTitle()));

        assertTrue(nextAnnouncementShown,
                "После активации нового объявления пользователь должен увидеть баннер");

        ChatSession sessionAfterReset = chatSessionRepository.find(chatId)
                .orElseThrow(() -> new AssertionError("После смены объявления должна существовать сессия"));
        assertEquals(nextNotification.getId(), sessionAfterReset.getCurrentNotificationId(),
                "Сессия должна ссылаться на новое активное объявление");
        assertFalse(sessionAfterReset.isAnnouncementSeen(),
                "Новое объявление не должно считаться просмотренным до подтверждения");
        assertEquals(nextUpdatedAt, sessionAfterReset.getAnnouncementUpdatedAt(),
                "После активации новое время обновления должно сохраняться в сессии");
        assertNotNull(sessionAfterReset.getAnnouncementAnchorMessageId(),
                "После показа нового объявления должен сохраняться идентификатор сообщения баннера");
    }

    /**
     * Убеждается, что при любой слеш-команде в ожидании контакта бот повторно показывает клавиатуру.
     */
    @Test
    void shouldRepeatContactRequestForSlashCommandWhileAwaitingContact() throws Exception {
        Long chatId = 322L;
        markAwaitingContact(chatId);

        Update update = mockTextUpdate(chatId, "/stats");

        bot.consume(update);

        ArgumentCaptor<SendMessage> captor = ArgumentCaptor.forClass(SendMessage.class);
        verify(telegramClient).execute(captor.capture());
        SendMessage message = captor.getValue();

        assertEquals(chatId.toString(), message.getChatId());
        assertPhoneKeyboard(message.getReplyMarkup());
        assertTrue(message.getText().contains("кнопк"),
                "Бот должен напомнить о необходимости воспользоваться кнопкой контакта");
    }

    /**
     * Проверяет, что пустая строка в ожидании контакта тоже приводит к повторному показу клавиатуры.
     */
    @Test
    void shouldRepeatContactRequestForEmptyTextWhileAwaitingContact() throws Exception {
        Long chatId = 323L;
        markAwaitingContact(chatId);

        Update update = mockTextUpdate(chatId, "   ");

        bot.consume(update);

        ArgumentCaptor<SendMessage> captor = ArgumentCaptor.forClass(SendMessage.class);
        verify(telegramClient).execute(captor.capture());
        SendMessage message = captor.getValue();

        assertEquals(chatId.toString(), message.getChatId());
        assertPhoneKeyboard(message.getReplyMarkup());
        assertTrue(message.getText().contains("кнопк"),
                "Бот должен повторно показать кнопку запроса контакта");
    }

    /**
     * Гарантирует, что бот отклоняет контакт, который принадлежит другому пользователю.
     */
    @Test
    void shouldRejectContactFromAnotherUser() throws Exception {
        Long chatId = 987L;
        markAwaitingContact(chatId);

        Update update = mockContactUpdate(chatId, 1_000_000_001L, 2_000_000_002L, "+375291234567");

        bot.consume(update);

        verify(telegramService, never()).linkTelegramToCustomer(anyString(), eq(chatId));

        ArgumentCaptor<SendMessage> captor = ArgumentCaptor.forClass(SendMessage.class);
        verify(telegramClient).execute(captor.capture());
        SendMessage response = captor.getValue();

        assertEquals(chatId.toString(), response.getChatId());
        assertTrue(response.getText().contains("Не удалось подтвердить, что номер принадлежит вам"));
        assertPhoneKeyboard(response.getReplyMarkup());
        assertEquals(BuyerChatState.AWAITING_CONTACT, bot.getState(chatId),
                "После отказа бот должен продолжить ожидать контакт");
    }

    /**
     * Убеждается, что служебное сообщение Telegram со скрытием клавиатуры фиксирует состояние сессии.
     */
    @Test
    void shouldMarkKeyboardHiddenWhenReplyMarkupRequestsRemoval() throws Exception {
        Long chatId = 555L;

        Update update = serviceReplyUpdate(chatId, createRemoveKeyboardMarkup());

        bot.consume(update);

        assertTrue(chatSessionRepository.isKeyboardHidden(chatId),
                "После сообщения remove_keyboard клавиатура должна считаться скрытой");
    }

    /**
     * Проверяет, что наличие обычной inline-клавиатуры не изменяет состояние скрытой клавиатуры.
     */
    @Test
    void shouldIgnoreInlineKeyboardWhileDetectingPersistentRemoval() throws Exception {
        Long chatId = 556L;

        Update update = serviceReplyUpdate(chatId, createInlineKeyboardMarkup());

        bot.consume(update);

        assertFalse(chatSessionRepository.isKeyboardHidden(chatId),
                "Сообщение с inline-клавиатурой не должно скрывать постоянную клавиатуру");
    }

    /**
     * Проверяет, что после события my_chat_member бот восстанавливает главное меню с постоянной клавиатурой.
     */
    @Test
    void shouldRestorePersistentKeyboardWhenMyChatMemberArrives() throws Exception {
        Long chatId = 558L;
        Customer customer = new Customer();
        customer.setTelegramChatId(chatId);
        customer.setTelegramConfirmed(true);
        when(telegramService.findByChatId(chatId)).thenReturn(Optional.of(customer));

        Update update = mockMyChatMemberUpdate(chatId);

        bot.consume(update);

        assertEquals(BuyerChatState.IDLE, bot.getState(chatId),
                "Привязанный покупатель должен вернуться в состояние ожидания команд");

        ArgumentCaptor<SendMessage> captor = ArgumentCaptor.forClass(SendMessage.class);
        verify(telegramClient, atLeastOnce()).execute(captor.capture());

        boolean hasPersistentKeyboard = captor.getAllValues().stream()
                .map(SendMessage::getReplyMarkup)
                .filter(ReplyKeyboardMarkup.class::isInstance)
                .map(ReplyKeyboardMarkup.class::cast)
                .anyMatch(this::keyboardContainsMenuButton);

        assertTrue(hasPersistentKeyboard,
                "После возврата бота в чат клавиатура с кнопкой «🏠 Меню» должна быть переотправлена");
    }

    /**
     * Проверяет, что повторное нажатие кнопки «🏠 Меню» в состоянии ожидания команд
     * приводит лишь к обновлению якорного сообщения без дополнительного уведомления о клавиатуре.
     */
    @Test
    void shouldNotSendKeyboardHintWhenMenuPressedTwiceInIdleState() throws Exception {
        Long chatId = 559L;
        Customer customer = new Customer();
        customer.setTelegramChatId(chatId);
        customer.setTelegramConfirmed(true);
        customer.setNotificationsEnabled(true);
        when(telegramService.findByChatId(chatId)).thenReturn(Optional.of(customer));

        ChatSession session = new ChatSession(chatId,
                BuyerChatState.IDLE,
                101,
                BuyerBotScreen.MENU,
                false,
                false);
        chatSessionRepository.save(session);

        Update update = mockTextUpdate(chatId, MENU_BUTTON_TEXT);

        bot.consume(update);

        ArgumentCaptor<SendMessage> captor = ArgumentCaptor.forClass(SendMessage.class);
        verify(telegramClient, times(1)).execute(captor.capture());

        SendMessage message = captor.getValue();
        assertEquals(chatId.toString(), message.getChatId(),
                "Ответ должен быть отправлен в исходный чат");
        assertNotNull(message.getText(), "Главное меню должно быть переотправлено");
        assertTrue(message.getText().contains("📋 Главное меню"),
                "Переотправленное сообщение должно содержать текст главного меню");
    }

    /**
     * Убеждается, что отсутствие идентификаторов Telegram не позволяет привязать номер.
     *
     * @param senderId      идентификатор отправителя сообщения или {@code null}
     * @param contactUserId идентификатор владельца контакта или {@code null}
     * @param reason        пояснение сценария для сообщений об ошибке
     */
    @ParameterizedTest
    @MethodSource("missingOwnershipIdentifiers")
    void shouldRejectContactWhenOwnershipIdentifiersMissing(Long senderId,
                                                            Long contactUserId,
                                                            String reason) throws Exception {
        Long chatId = 654L;
        markAwaitingContact(chatId);

        Update update = mockContactUpdate(chatId, senderId, contactUserId, "+375291234567");

        bot.consume(update);

        verify(telegramService, never()).linkTelegramToCustomer(anyString(), eq(chatId));

        ArgumentCaptor<SendMessage> captor = ArgumentCaptor.forClass(SendMessage.class);
        verify(telegramClient).execute(captor.capture());
        SendMessage response = captor.getValue();

        assertTrue(response.getText().contains("Не удалось подтвердить, что номер принадлежит вам"),
                () -> "При сценарии '" + reason + "' бот обязан повторно запросить подтверждение");
        assertPhoneKeyboard(response.getReplyMarkup());
        assertEquals(BuyerChatState.AWAITING_CONTACT, bot.getState(chatId),
                "После отказа бот должен продолжить ожидать контакт");
    }

    /**
     * Проверяет, что команда подтверждения имени отправляет сообщение об успешной операции.
     */
    @Test
    void shouldSendSuccessMessageWhenConfirmingNameFromMenu() throws Exception {
        Long chatId = 789L;
        when(telegramService.confirmName(chatId)).thenReturn(true);

        Update update = mockTextUpdate(chatId, "✅ Подтвердить имя");

        bot.consume(update);

        verify(telegramService).confirmName(chatId);

        ArgumentCaptor<SendMessage> captor = ArgumentCaptor.forClass(SendMessage.class);
        verify(telegramClient, atLeastOnce()).execute(captor.capture());

        boolean hasSuccess = captor.getAllValues().stream()
                .map(SendMessage::getText)
                .filter(Objects::nonNull)
                .anyMatch(text -> text.contains("данные подтверждены"));

        assertTrue(hasSuccess, "Бот обязан уведомить пользователя об успешном подтверждении");
    }

    /**
     * Проверяет, что клиент Telegram получил команду на отображение баннера с указанным заголовком.
     *
     * @param title заголовок, по которому определяется баннер
     * @return {@code true}, если среди отправленных обновлений найден нужный баннер
     */
    private boolean wasAnnouncementRendered(String title) {
        return mockingDetails(telegramClient).getInvocations().stream()
                .filter(invocation -> "execute".equals(invocation.getMethod().getName()))
                .map(invocation -> invocation.getArgument(0))
                .filter(EditMessageText.class::isInstance)
                .map(EditMessageText.class::cast)
                .map(EditMessageText::getText)
                .filter(Objects::nonNull)
                .anyMatch(text -> text.contains(title));
    }

    /**
     * Набор корректно распознаваемых телефонных номеров и ожидаемых масок.
     *
     * @return поток аргументов для параметризованного теста
     */
    private static Stream<Arguments> recognizedPhones() {
        return Stream.of(
                "+375291234567",
                "80291234567",
                "8 029 123 45 67"
        ).map(number -> Arguments.of(number,
                PhoneUtils.maskPhone(PhoneUtils.normalizePhone(number))));
    }

    /**
     * Набор сценариев, в которых идентификаторы для подтверждения контакта отсутствуют.
     *
     * @return поток аргументов с комбинациями senderId/contactUserId
     */
    private static Stream<Arguments> missingOwnershipIdentifiers() {
        return Stream.of(
                Arguments.of(null, 2_000_000_002L, "отсутствует идентификатор отправителя"),
                Arguments.of(1_000_000_001L, null, "отсутствует идентификатор владельца контакта"),
                Arguments.of(null, null, "оба идентификатора отсутствуют")
        );
    }

    /**
     * Создаёт мок обновления Telegram с текстовым сообщением пользователя.
     *
     * @param chatId идентификатор чата
     * @param text   текст сообщения
     * @return настроенный объект {@link Update}
     */
    private Update mockTextUpdate(Long chatId, String text) {
        Update update = mock(Update.class);
        Message message = mock(Message.class);

        when(update.hasMessage()).thenReturn(true);
        when(update.getMessage()).thenReturn(message);
        when(message.hasText()).thenReturn(true);
        when(message.getText()).thenReturn(text);
        when(message.getChatId()).thenReturn(chatId);
        when(message.hasContact()).thenReturn(false);

        return update;
    }

    /**
     * Создаёт мок callback-обновления для проверки обработки категорий посылок.
     *
     * @param chatId       идентификатор чата Telegram
     * @param callbackData данные callback-запроса
     * @return объект {@link Update} с настроенным callback
     */
    private Update mockCallbackUpdate(Long chatId, String callbackData) {
        return mockCallbackUpdate(chatId, callbackData, 1);
    }

    /**
     * Создаёт мок callback-обновления с явным указанием исходного сообщения.
     *
     * @param chatId       идентификатор чата Telegram
     * @param callbackData данные callback-запроса
     * @param messageId    идентификатор сообщения, из которого пришёл callback
     * @return объект {@link Update} с настроенным callback
     */
    private Update mockCallbackUpdate(Long chatId, String callbackData, Integer messageId) {
        Update update = mock(Update.class);
        CallbackQuery callbackQuery = mock(CallbackQuery.class);
        Message message = mock(Message.class);

        when(update.hasCallbackQuery()).thenReturn(true);
        when(update.getCallbackQuery()).thenReturn(callbackQuery);
        when(callbackQuery.getId()).thenReturn("cb-" + chatId);
        when(callbackQuery.getData()).thenReturn(callbackData);
        when(callbackQuery.getMessage()).thenReturn(message);

        when(message.getChatId()).thenReturn(chatId);
        when(message.getMessageId()).thenReturn(messageId);

        return update;
    }

    /**
     * Создаёт мок обновления Telegram с контактом для проверки сценариев обработки номеров.
     *
     * @param chatId         идентификатор чата Telegram
     * @param senderUserId   идентификатор отправителя сообщения
     * @param contactUserId  идентификатор владельца контакта
     * @param phoneNumber    номер телефона, указанный в контакте
     * @return сконфигурированный объект {@link Update}
     */
    private Update mockContactUpdate(Long chatId,
                                     Long senderUserId,
                                     Long contactUserId,
                                     String phoneNumber) {
        Update update = mock(Update.class);
        Message message = mock(Message.class);
        Contact contact = mock(Contact.class);
        User fromUser = mock(User.class);

        when(update.hasMessage()).thenReturn(true);
        when(update.getMessage()).thenReturn(message);
        when(message.getChatId()).thenReturn(chatId);
        when(message.hasText()).thenReturn(false);
        when(message.hasContact()).thenReturn(true);
        when(message.getContact()).thenReturn(contact);
        when(message.getFrom()).thenReturn(fromUser);

        when(fromUser.getId()).thenReturn(senderUserId);
        when(contact.getUserId()).thenReturn(contactUserId);
        when(contact.getPhoneNumber()).thenReturn(phoneNumber);

        return update;
    }

    /**
     * Создаёт обновление Telegram типа my_chat_member для проверки восстановления клавиатуры.
     *
     * @param chatId идентификатор чата Telegram
     * @return сконфигурированный объект {@link Update}
     */
    private Update mockMyChatMemberUpdate(Long chatId) {
        Update update = mock(Update.class);
        ChatMemberUpdated myChatMember = mock(ChatMemberUpdated.class);
        Chat chat = mock(Chat.class);

        when(update.hasMyChatMember()).thenReturn(true);
        when(update.getMyChatMember()).thenReturn(myChatMember);
        when(myChatMember.getChat()).thenReturn(chat);
        when(chat.getId()).thenReturn(chatId);

        return update;
    }

    /**
     * Создаёт обновление Telegram со служебным reply_markup.
     *
     * @param chatId      идентификатор чата Telegram
     * @param replyMarkup узел с данными reply_markup
     * @return объект {@link Update} с заполненным сообщением
     */
    private Update serviceReplyUpdate(Long chatId, ObjectNode replyMarkup) throws JsonProcessingException {
        ObjectNode root = objectMapper.createObjectNode();
        root.put("message_id", 1);
        root.put("date", 0);
        ObjectNode chat = root.putObject("chat");
        chat.put("id", chatId);
        chat.put("type", "private");
        root.set("reply_markup", replyMarkup);

        Message message = objectMapper.treeToValue(root, Message.class);

        Update update = new Update();
        update.setMessage(message);
        return update;
    }

    /**
     * Формирует JSON-инструкцию для скрытия постоянной клавиатуры.
     *
     * @return узел reply_markup с флагом remove_keyboard
     */
    private ObjectNode createRemoveKeyboardMarkup() {
        ObjectNode replyMarkup = objectMapper.createObjectNode();
        replyMarkup.put("remove_keyboard", true);
        return replyMarkup;
    }

    /**
     * Формирует JSON inline-клавиатуры для проверки отсутствия скрытия клавиатуры.
     *
     * @return узел reply_markup с обычной inline-клавиатурой
     */
    private ObjectNode createInlineKeyboardMarkup() {
        ObjectNode replyMarkup = objectMapper.createObjectNode();
        ArrayNode keyboard = replyMarkup.putArray("inline_keyboard");
        ArrayNode row = keyboard.addArray();
        ObjectNode button = row.addObject();
        button.put("text", "Demo");
        button.put("callback_data", "demo");
        return replyMarkup;
    }

    /**
     * Помечает чат как ожидающий контакта через отражение приватного состояния бота.
     *
     * @param chatId идентификатор чата Telegram
     */
    private void markAwaitingContact(Long chatId) throws Exception {
        chatSessionRepository.updateState(chatId, BuyerChatState.AWAITING_CONTACT);
    }

    /**
     * Проверяет, что к сообщению прикреплена клавиатура с кнопкой запроса контакта.
     *
     * @param replyKeyboard клавиатура, отправленная ботом
     */
    private void assertPhoneKeyboard(ReplyKeyboard replyKeyboard) {
        assertNotNull(replyKeyboard, "Ожидалась клавиатура с запросом телефона");
        assertTrue(replyKeyboard instanceof ReplyKeyboardMarkup,
                "Клавиатура должна быть типа ReplyKeyboardMarkup");
        ReplyKeyboardMarkup markup = (ReplyKeyboardMarkup) replyKeyboard;
        List<KeyboardRow> rows = markup.getKeyboard();
        assertNotNull(rows);
        assertFalse(rows.isEmpty(), "Клавиатура должна содержать хотя бы одну строку");

        boolean hasRequestContact = false;
        for (KeyboardRow row : rows) {
            for (KeyboardButton button : row) {
                if (Boolean.TRUE.equals(button.getRequestContact())) {
                    hasRequestContact = true;
                    break;
                }
            }
            if (hasRequestContact) {
                break;
            }
        }
        assertTrue(hasRequestContact, "Кнопка с запросом контакта должна присутствовать");
    }

    /**
     * Проверяет наличие кнопки «🏠 Меню» в постоянной клавиатуре.
     *
     * @param markup проверяемая клавиатура
     * @return {@code true}, если кнопка найдена
     */
    private boolean keyboardContainsMenuButton(ReplyKeyboardMarkup markup) {
        if (markup == null || markup.getKeyboard() == null) {
            return false;
        }

        return markup.getKeyboard().stream()
                .filter(Objects::nonNull)
                .flatMap(row -> row.stream().filter(Objects::nonNull))
                .map(KeyboardButton::getText)
                .anyMatch(MENU_BUTTON_TEXT::equals);
    }
}<|MERGE_RESOLUTION|>--- conflicted
+++ resolved
@@ -1313,11 +1313,8 @@
                 false,
                 true,
                 true,
-<<<<<<< HEAD
-=======
-                false,
-                false,
->>>>>>> a9a3283f
+                false,
+                false,
                 false,
                 null
         );
