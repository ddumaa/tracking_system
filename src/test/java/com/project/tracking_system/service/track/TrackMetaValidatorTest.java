--- conflicted
+++ resolved
@@ -73,12 +73,9 @@
         assertNotNull(result.limitExceededMessage());
     }
 
-<<<<<<< HEAD
-=======
     /**
      * Убеждаемся, что имя магазина корректно преобразуется в идентификатор.
      */
->>>>>>> 9ce1ddbe
     @Test
     void validate_ParsesStoreName() {
         when(subscriptionService.canUploadTracks(anyLong(), anyInt())).thenReturn(1);
@@ -87,10 +84,7 @@
         when(storeService.findStoreIdByName("Shop", 1L)).thenReturn(2L);
         when(storeService.userOwnsStore(2L, 1L)).thenReturn(true);
         when(trackParcelService.isNewTrack(anyString(), any())).thenReturn(true);
-<<<<<<< HEAD
-=======
         when(typeDefinitionTrackPostService.detectPostalService(anyString())).thenReturn(PostalServiceType.BELPOST);
->>>>>>> 9ce1ddbe
 
         List<TrackExcelRow> rows = List.of(
                 new TrackExcelRow("A1", "Shop", "375291111111")
@@ -99,17 +93,12 @@
         TrackMetaValidationResult result = validator.validate(rows, 1L);
 
         assertEquals(2L, result.validTracks().get(0).storeId());
-<<<<<<< HEAD
-    }
-
-=======
         assertTrue(result.invalidTracks().isEmpty());
     }
 
     /**
      * Телефон клиента должен быть нормализован к цифровому формату.
      */
->>>>>>> 9ce1ddbe
     @Test
     void validate_NormalizesPhone() {
         when(subscriptionService.canUploadTracks(anyLong(), anyInt())).thenReturn(1);
@@ -117,10 +106,7 @@
         when(storeService.getDefaultStoreId(1L)).thenReturn(1L);
         when(storeService.userOwnsStore(1L, 1L)).thenReturn(true);
         when(trackParcelService.isNewTrack(anyString(), any())).thenReturn(true);
-<<<<<<< HEAD
-=======
         when(typeDefinitionTrackPostService.detectPostalService(anyString())).thenReturn(PostalServiceType.BELPOST);
->>>>>>> 9ce1ddbe
 
         List<TrackExcelRow> rows = List.of(
                 new TrackExcelRow("A1", "1", "+375 (29) 111-11-11")
@@ -129,8 +115,6 @@
         TrackMetaValidationResult result = validator.validate(rows, 1L);
 
         assertEquals("375291111111", result.validTracks().get(0).phone());
-<<<<<<< HEAD
-=======
         assertTrue(result.invalidTracks().isEmpty());
     }
 
@@ -160,6 +144,5 @@
 
         assertEquals(1, result.validTracks().size());
         assertEquals(2, result.invalidTracks().size());
->>>>>>> 9ce1ddbe
     }
 }