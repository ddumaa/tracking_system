package com.project.tracking_system.service.track;

import com.project.tracking_system.service.admin.ApplicationSettingsService;
import com.project.tracking_system.service.track.InvalidTrackReason;
import org.junit.jupiter.api.BeforeEach;
import org.junit.jupiter.api.Test;
import org.junit.jupiter.api.extension.ExtendWith;
import org.mockito.Mock;
import org.mockito.junit.jupiter.MockitoExtension;

import java.util.List;

import static org.junit.jupiter.api.Assertions.*;
import static org.mockito.Mockito.*;

/**
 * Tests for {@link InvalidTrackCacheService}.
 */
@ExtendWith(MockitoExtension.class)
class InvalidTrackCacheServiceTest {

    @Mock
    private ApplicationSettingsService applicationSettingsService;

    private InvalidTrackCacheService service;

    @BeforeEach
    void setUp() {
        // создаём сервис перед каждым тестом, передавая мок настроек
        service = new InvalidTrackCacheService(applicationSettingsService);
    }

    /**
     * Проверяет, что очистка кэша учитывает обновлённое значение TTL.
     * TTL берётся из {@link ApplicationSettingsService} каждый раз при вызове {@link InvalidTrackCacheService#removeExpired()}.
     */
    @Test
    void removeExpired_RespectsUpdatedSetting() {
        // сначала возвращаем большое значение TTL, затем обнуляем его
        when(applicationSettingsService.getResultCacheExpirationMs()).thenReturn(100L, 0L);

        service.addInvalidTracks(1L, 1L, List.of(new InvalidTrack("A", InvalidTrackReason.WRONG_FORMAT)));
        // первое обращение к кэшу запускает отсчёт времени жизни
        service.getInvalidTracks(1L, 1L);

        // при ненулевом TTL запись должна оставаться в кэше
        service.removeExpired();
        assertFalse(service.getInvalidTracks(1L, 1L).isEmpty());

        try {
            Thread.sleep(1);
        } catch (InterruptedException ignored) {
            Thread.currentThread().interrupt();
        }
        // после смены TTL на ноль запись должна быть удалена
        service.removeExpired();
        List<InvalidTrack> remaining = service.getInvalidTracks(1L, 1L);
        assertTrue(remaining.isEmpty(), "Cache entry should be removed after TTL becomes zero");

        verify(applicationSettingsService, times(2)).getResultCacheExpirationMs();
    }

    /**
     * Проверяет, что возвращается список последнего загруженного батча.
     */
    @Test
    void getLatestInvalidTracks_ReturnsNewestBatch() {
        service.addInvalidTracks(1L, 1L, List.of(new InvalidTrack("A", InvalidTrackReason.EMPTY_NUMBER)));
        service.addInvalidTracks(1L, 2L, List.of(new InvalidTrack("B", InvalidTrackReason.DUPLICATE)));

        List<InvalidTrack> list = service.getLatestInvalidTracks(1L);

        assertEquals(1, list.size());
        assertEquals("B", list.get(0).number());
    }

    /**
     * Убеждаемся, что запись не удаляется, пока пользователь не откроет список ошибок.
     */
    @Test
    void notViewed_EntriesIgnoredUntilFirstAccess() {
        when(applicationSettingsService.getResultCacheExpirationMs()).thenReturn(0L);

        service.addInvalidTracks(1L, 1L, List.of(new InvalidTrack("A", InvalidTrackReason.DUPLICATE)));
        service.removeExpired();
        assertFalse(service.getInvalidTracks(1L, 1L).isEmpty(), "Cache should persist until viewed");

        // первое обращение помечает запись просмотренной
        service.getInvalidTracks(1L, 1L);
        service.removeExpired();
        assertTrue(service.getInvalidTracks(1L, 1L).isEmpty(), "Cache should expire after viewing when TTL elapsed");
    }
<<<<<<< HEAD

=======
>>>>>>> 9c62d0d2
}<|MERGE_RESOLUTION|>--- conflicted
+++ resolved
@@ -90,8 +90,4 @@
         service.removeExpired();
         assertTrue(service.getInvalidTracks(1L, 1L).isEmpty(), "Cache should expire after viewing when TTL elapsed");
     }
-<<<<<<< HEAD
-
-=======
->>>>>>> 9c62d0d2
 }