<!DOCTYPE html>
<html lang="ru"
      xmlns:th="http://www.thymeleaf.org"
      xmlns:layout="http://www.ultraq.net.nz/thymeleaf/layout"
      layout:decorate="~{layout/layout}">

<head>
    <title layout:fragment="title">Тарифы</title>
</head>

<main layout:fragment="content" class="py-5">
    <div class="container-xl">

        <h1 class="text-center mb-4">Выберите тариф</h1>

        <!-- 🔘 Переключатель -->
        <div class="text-center mb-4">
            <div class="btn-group" role="group">
                <button type="button" id="btn-monthly" class="btn btn-primary">Месяц</button>
                <button type="button" id="btn-yearly" class="btn btn-outline-secondary">Год</button>
            </div>
        </div>

        <div class="row justify-content-center g-4">

            <div class="col-md-6 col-lg-5" th:each="plan : ${plans}">
                <div class="card h-100 shadow-sm border-0 rounded-4 d-flex flex-column">

                    <!-- Название -->
                    <h3 class="text-center fw-bold fs-3 mt-3 mb-1" th:text="${plan.code.displayName}">Premium</h3>

                    <!-- Цена -->
                    <p class="text-center mb-2 mt-2 fw-semibold fs-5 price-monthly text-dark"
                       th:if="${plan.monthlyPriceLabel != null}"
                       th:text="${plan.monthlyPriceLabel}"></p>

                    <p class="text-center mb-2 mt-2 fs-6 text-muted price-placeholder price-monthly"
                       th:unless="${plan.monthlyPriceLabel != null}">0</p>

<<<<<<< HEAD
                    <p class="mb-0 mt-2 fw-semibold price-yearly d-none"
                       th:if="${plan.annualPriceLabel != null}">
                        <span th:text="${plan.annualPriceLabel}">150 BYN/год</span>
                        <span class="discount-label">Скидка 16%</span>
                    </p>
=======
                    <p class="text-center mb-2 mt-2 fw-semibold fs-5 price-yearly text-dark d-none"
                       th:if="${plan.annualPriceLabel != null}"
                       th:text="${plan.annualPriceLabel}"></p>
>>>>>>> e8bad9fc

                    <p class="text-center mb-2 mt-2 fs-6 text-muted price-placeholder price-yearly d-none"
                       th:unless="${plan.annualPriceLabel != null}">0</p>

                    <div class="card-body px-4 d-flex flex-column">
                        <ul class="tariff-features list-unstyled mb-4 flex-grow-1">
                            <li>📥 Треков в файле:
                                <strong th:text="${plan.maxTracksPerFile != null ? plan.maxTracksPerFile : 'Без лимита'}"></strong>
                            </li>
                            <li>💾 Сохранённых треков:
                                <strong th:text="${plan.maxSavedTracks != null ? plan.maxSavedTracks : 'Без лимита'}"></strong>
                            </li>
                            <li>🔄 Обновлений в день:
                                <strong th:text="${plan.maxTrackUpdates != null ? plan.maxTrackUpdates : 'Без лимита'}"></strong>
                            </li>
                            <li>🏬 Магазинов:
                                <strong th:text="${plan.maxStores}"></strong>
                            </li>
                            <li>
                                <span th:if="${plan.allowBulkUpdate}">✅ Массовое обновление</span>
                                <span th:unless="${plan.allowBulkUpdate}" class="text-muted">❌ Массовое обновление</span>
                            </li>
                            <li>
                                <span th:if="${plan.allowTelegramNotifications}">📨 Telegram-уведомления</span>
                                <span th:unless="${plan.allowTelegramNotifications}" class="text-muted">❌ Telegram-уведомления</span>
                            </li>
                        </ul>

                        <form th:if="${plan.code.name() == 'PREMIUM' && (userProfile == null || userProfile.subscriptionCode.name() != 'PREMIUM')}" th:action="@{/tariffs/upgrade}" method="post" class="mt-auto">
                            <input type="hidden" th:name="${_csrf.parameterName}" th:value="${_csrf.token}"/>
                            <input type="hidden" id="monthsInput" name="months" value="1"/>
                            <button type="submit" id="subscribeBtn" class="btn btn-primary w-100">
                                Перейти на Premium
                            </button>
                        </form>
                        <div th:if="${plan.code.name() == 'PREMIUM' && userProfile != null && userProfile.subscriptionCode.name() == 'PREMIUM'}" class="mt-auto">
                            <button class="btn btn-outline-success w-100" disabled
                                    th:text="'Ваш тариф до ' + ${userProfile.subscriptionEndDate}"></button>
                        </div>

                        <div th:if="${plan.code.name() == 'FREE'}" class="mt-auto">
                            <button class="btn btn-outline-secondary w-100" disabled>Вы используете</button>
                        </div>
                    </div>

                </div>
            </div>

        </div>
    </div>

    <script src="/js/tariffs.js"></script>

</main>

</html><|MERGE_RESOLUTION|>--- conflicted
+++ resolved
@@ -37,17 +37,11 @@
                     <p class="text-center mb-2 mt-2 fs-6 text-muted price-placeholder price-monthly"
                        th:unless="${plan.monthlyPriceLabel != null}">0</p>
 
-<<<<<<< HEAD
                     <p class="mb-0 mt-2 fw-semibold price-yearly d-none"
                        th:if="${plan.annualPriceLabel != null}">
                         <span th:text="${plan.annualPriceLabel}">150 BYN/год</span>
                         <span class="discount-label">Скидка 16%</span>
                     </p>
-=======
-                    <p class="text-center mb-2 mt-2 fw-semibold fs-5 price-yearly text-dark d-none"
-                       th:if="${plan.annualPriceLabel != null}"
-                       th:text="${plan.annualPriceLabel}"></p>
->>>>>>> e8bad9fc
 
                     <p class="text-center mb-2 mt-2 fs-6 text-muted price-placeholder price-yearly d-none"
                        th:unless="${plan.annualPriceLabel != null}">0</p>
