--- conflicted
+++ resolved
@@ -70,22 +70,17 @@
                             </li>
                         </ul>
 
-<<<<<<< HEAD
+
                         <form th:if="${plan.code.name() == 'PREMIUM' && (userProfile == null || userProfile.subscriptionCode == null || userProfile.subscriptionCode.name() != 'PREMIUM')}" th:action="@{/tariffs/upgrade}" method="post" class="mt-auto">
-=======
-                        <form th:if="${plan.code.name() == 'PREMIUM' && (userProfile == null || userProfile.subscriptionCode.name() != 'PREMIUM')}" th:action="@{/tariffs/upgrade}" method="post" class="mt-auto">
->>>>>>> 48a0dad4
+
                             <input type="hidden" th:name="${_csrf.parameterName}" th:value="${_csrf.token}"/>
                             <input type="hidden" id="monthsInput" name="months" value="1"/>
                             <button type="submit" id="subscribeBtn" class="btn btn-primary w-100">
                                 Перейти на Premium
                             </button>
                         </form>
-<<<<<<< HEAD
+
                         <div th:if="${plan.code.name() == 'PREMIUM' && userProfile != null && userProfile.subscriptionCode != null && userProfile.subscriptionCode.name() == 'PREMIUM'}" class="mt-auto">
-=======
-                        <div th:if="${plan.code.name() == 'PREMIUM' && userProfile != null && userProfile.subscriptionCode.name() == 'PREMIUM'}" class="mt-auto">
->>>>>>> 48a0dad4
                             <button class="btn btn-outline-success w-100" disabled
                                     th:text="'Ваш тариф до ' + ${userProfile.subscriptionEndDate}"></button>
                         </div>
