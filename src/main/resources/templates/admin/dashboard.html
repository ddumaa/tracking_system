<!DOCTYPE html>
<html lang="ru"
      xmlns:th="http://www.thymeleaf.org"
      xmlns:layout="http://www.ultraq.net.nz/thymeleaf/layout"
      layout:decorate="~{layout/layout}">

<head>
    <title layout:fragment="title">Админ Панель</title>
</head>

<div layout:fragment="afterHeader">
    <div th:replace="~{partials/breadcrumbs :: breadcrumbs(items=${breadcrumbs})}"></div>
</div>

<main layout:fragment="content">
    <h1 class="mt-4 text-center mb-1">Добро пожаловать в админ панель</h1>
    <p class="text-center mb-4">Здесь вы можете управлять пользователями, посылками и другими ресурсами.</p>

    <div class="row">
        <!-- Карточки с данными -->
        <div class="col-md-4">
            <div class="card shadow-sm custom-card bg-primary text-white">
                <div class="card-body">
                    <h5 class="card-title text-center"><i class="bi bi-people metric-icon"></i>Общее количество пользователей</h5>
                    <p class="card-text text-center" th:text="${totalUsers}">100</p>
                </div>
            </div>
        </div>
        <div class="col-md-4">
            <div class="card shadow-sm custom-card bg-success text-white">
                <div class="card-body">
                    <h5 class="card-title text-center"><i class="bi bi-cash-stack metric-icon"></i>Платных пользователей</h5>
                    <p class="card-text text-center" th:text="${paidUsers}">50</p>
                </div>
            </div>
        </div>
        <div class="col-md-4">
            <div class="card shadow-sm custom-card bg-warning text-dark">
                <div class="card-body">
                    <h5 class="card-title text-center"><i class="bi bi-box-seam metric-icon"></i>Количество посылок в системе</h5>
                    <p class="card-text text-center" th:text="${totalParcels}">200</p>
                </div>
            </div>
        </div>
        <div class="col-md-4 mt-3">
            <div class="card shadow-sm custom-card bg-info text-white">
                <div class="card-body">
                    <h5 class="card-title text-center"><i class="bi bi-people-fill metric-icon"></i>Всего покупателей</h5>
                    <p class="card-text text-center" th:text="${totalCustomers}"></p>
                </div>
            </div>
        </div>
        <div class="col-md-4 mt-3">
            <div class="card shadow-sm custom-card bg-secondary text-white">
                <div class="card-body">
                    <h5 class="card-title text-center"><i class="bi bi-telegram metric-icon"></i>Telegram привязок</h5>
                    <p class="card-text text-center" th:text="${telegramBound}"></p>
                </div>
            </div>
        </div>
        <div class="col-md-4 mt-3">
            <div class="card shadow-sm custom-card bg-danger text-white">
                <div class="card-body">
                    <h5 class="card-title text-center"><i class="bi bi-shop metric-icon"></i>Всего магазинов</h5>
                    <p class="card-text text-center" th:text="${storesCount}"></p>
                </div>
            </div>
        </div>
    </div>

    <div class="list-group mt-4">
        <a href="/admin/users" class="list-group-item list-group-item-action custom-list-item">
            <i class="bi bi-person-lines-fill"></i> Управление пользователями
        </a>
        <a href="/admin/parcels" class="list-group-item list-group-item-action custom-list-item">
            <i class="bi bi-box"></i> Управление посылками
        </a>
        <a href="/admin/settings" class="list-group-item list-group-item-action custom-list-item">
            <i class="bi bi-gear-fill"></i> Настройки
        </a>
        <a href="/admin/customers" class="list-group-item list-group-item-action custom-list-item">
            <i class="bi bi-people-fill"></i> Покупатели
        </a>
        <a href="/admin/telegram" class="list-group-item list-group-item-action custom-list-item">
            <i class="bi bi-telegram"></i> Telegram
        </a>
        <a href="/admin/stores" class="list-group-item list-group-item-action custom-list-item">
            <i class="bi bi-shop"></i> Магазины
        </a>
        <a href="/admin/subscriptions" class="list-group-item list-group-item-action custom-list-item">
            <i class="bi bi-bookmark-check"></i> Подписки
        </a>
<<<<<<< HEAD
        <a href="/admin/schedules" class="list-group-item list-group-item-action custom-list-item">
            <i class="bi bi-clock"></i> Расписание задач
=======
        <a href="/admin/plans" class="list-group-item list-group-item-action custom-list-item">
            <i class="bi bi-list"></i> Тарифы
>>>>>>> b89315ff
        </a>
    </div>
</main>

</html><|MERGE_RESOLUTION|>--- conflicted
+++ resolved
@@ -90,13 +90,11 @@
         <a href="/admin/subscriptions" class="list-group-item list-group-item-action custom-list-item">
             <i class="bi bi-bookmark-check"></i> Подписки
         </a>
-<<<<<<< HEAD
         <a href="/admin/schedules" class="list-group-item list-group-item-action custom-list-item">
             <i class="bi bi-clock"></i> Расписание задач
-=======
+        </a>
         <a href="/admin/plans" class="list-group-item list-group-item-action custom-list-item">
             <i class="bi bi-list"></i> Тарифы
->>>>>>> b89315ff
         </a>
     </div>
 </main>
