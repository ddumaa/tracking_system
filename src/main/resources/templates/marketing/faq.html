--- conflicted
+++ resolved
@@ -242,10 +242,6 @@
     </div>
 
     <script th:attr="nonce=${nonce}">
-<<<<<<< HEAD
-        // Функция раскрывает или сворачивает блок ответа
-=======
->>>>>>> 30c83ef5
         function toggleFaq(el) {
             const item = el.closest('.faq-item');
             const answer = item.querySelector('.faq-answer');
@@ -262,7 +258,6 @@
             item.classList.toggle('open');
         }
 
-        // Добавляем обработчики кликов без inline-скриптов
         document.querySelectorAll('.faq-question').forEach(function (question) {
             question.addEventListener('click', function () {
                 toggleFaq(this);
