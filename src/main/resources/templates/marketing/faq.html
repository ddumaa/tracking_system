<!DOCTYPE html>
<html lang="ru" xmlns:th="http://www.thymeleaf.org" xmlns:layout="http://www.ultraq.net.nz/thymeleaf/layout" layout:decorate="~{layout/layout}">
<head>
    <title layout:fragment="title">FAQ</title>
</head>

<div layout:fragment="header"
     th:replace="~{partials/header-marketing :: header}">
</div>

<main layout:fragment="content" class="container py-4 faq-container">
    <h1 class="text-center fw-bold display-6 mb-5">Часто задаваемые вопросы (FAQ)</h1>
    <div class="text-center mb-5">
        <p class="text-muted small mb-2">Навигация по разделам</p>
        <ul class="nav justify-content-center flex-wrap gap-2 faq-nav">
            <li class="nav-item"><a class="btn btn-outline-secondary btn-sm" href="#faq-shipping">Отправления</a></li>
            <li class="nav-item"><a class="btn btn-outline-secondary btn-sm" href="#faq-telegram">Telegram</a></li>
            <li class="nav-item"><a class="btn btn-outline-secondary btn-sm" href="#faq-account">Аккаунт</a></li>
            <li class="nav-item"><a class="btn btn-outline-secondary btn-sm" href="#faq-pricing">Тарифы</a></li>
            <li class="nav-item"><a class="btn btn-outline-secondary btn-sm" href="#faq-security">Безопасность</a></li>
        </ul>
    </div>

    <!-- Раздел: Работа с отправлениями -->
    <section class="mb-5" id="faq-shipping">
        <h3 class="fw-bold mb-4 text-primary">Работа с отправлениями</h3>

        <div class="faq-item mb-3">
            <div class="faq-question">
                <span class="question-text">Как добавить посылки?</span>
                <span class="faq-toggle-icon">+</span>
            </div>
            <div class="faq-answer">
                <p>Вы можете добавлять отправления вручную по трек-номеру или загрузить Excel-файл со списком треков. В платных тарифах увеличен лимит на количество треков в файле.</p>
            </div>
        </div>

        <div class="faq-item mb-3">
            <div class="faq-question">
                <span class="question-text">Можно ли обновлять статусы автоматически?</span>
                <span class="faq-toggle-icon">+</span>
            </div>
            <div class="faq-answer">
                <p>Да, начиная с тарифа «Команда» доступна функция <strong>автообновления</strong> треков. Также можно вручную обновлять один трек или все сразу (при наличии функции <strong>массового обновления</strong>).</p>
            </div>
        </div>

        <div class="faq-item mb-3">
            <div class="faq-question">
                <span class="question-text">Как быстро обновляются статусы?</span>
                <span class="faq-toggle-icon">+</span>
            </div>
            <div class="faq-answer">
                <p>При ручном обновлении — мгновенно. При автообновлении система проверяет треки по расписанию каждые несколько часов.</p>
            </div>
        </div>

        <div class="faq-item mb-3">
            <div class="faq-question">
                <span class="question-text">Какие почтовые службы поддерживаются?</span>
                <span class="faq-toggle-icon">+</span>
            </div>
            <div class="faq-answer">
                <p>Сейчас поддерживаются Белпочта и Европочта. Мы планируем расширять список служб.</p>
            </div>
        </div>

        <div class="faq-item mb-3">
            <div class="faq-question">
                <span class="question-text">Можно ли отслеживать возвраты?</span>
                <span class="faq-toggle-icon">+</span>
            </div>
            <div class="faq-answer">
                <p>Да. Система отображает статус возврата и ведёт аналитику по недоставленным и возвращённым отправлениям.</p>
            </div>
        </div>
    </section>

    <!-- Раздел: Telegram и уведомления -->
    <section class="mb-5" id="faq-telegram">
        <h3 class="fw-bold mb-4 text-primary">Telegram и уведомления</h3>

        <div class="faq-item mb-3">
            <div class="faq-question">
                <span class="question-text">Как клиенты получают уведомления?</span>
                <span class="faq-toggle-icon">+</span>
            </div>
            <div class="faq-answer">
                <p>После активации уведомлений клиенты получают сообщения о статусах доставки от системного <strong>Telegram-бота</strong>. Для получения сообщений требуется согласие клиента в Telegram.</p>
            </div>
        </div>

        <div class="faq-item mb-3">
            <div class="faq-question">
                <span class="question-text">Можно ли редактировать тексты уведомлений?</span>
                <span class="faq-toggle-icon">+</span>
            </div>
            <div class="faq-answer">
                <p>Да, начиная с определённого тарифа доступна функция кастомизации сообщений: вы можете менять текст уведомлений, включая уведомления о прибытии, напоминания и возвраты. Поддерживаются шаблоны с переменными (например, {track}).</p>
            </div>
        </div>

        <div class="faq-item mb-3">
            <div class="faq-question">
                <span class="question-text">Что делать, если клиент не забирает посылку?</span>
                <span class="faq-toggle-icon">+</span>
            </div>
            <div class="faq-answer">
                <p>Система может отправлять напоминания в Telegram, если посылка долго находится в пункте выдачи. Вы можете включить или отключить эти напоминания в настройках магазина.</p>
            </div>
        </div>
    </section>

    <!-- Раздел: Управление аккаунтом -->
    <section class="mb-5" id="faq-account">
        <h3 class="fw-bold mb-4 text-primary">Управление аккаунтом</h3>

        <div class="faq-item mb-3">
            <div class="faq-question">
                <span class="question-text">Могу ли я подключить несколько магазинов?</span>
                <span class="faq-toggle-icon">+</span>
            </div>
            <div class="faq-answer">
                <p>Да. В бесплатном тарифе доступен 1 магазин, в расширенных тарифах — больше. Количество зависит от выбранного тарифа.</p>
            </div>
        </div>

        <div class="faq-item mb-3">
            <div class="faq-question">
                <span class="question-text">Есть ли доступ для сотрудников?</span>
                <span class="faq-toggle-icon">+</span>
            </div>
            <div class="faq-answer">
                <p>Пока нет. В будущем планируется функция многопользовательского доступа с разграничением прав.</p>
            </div>
        </div>

        <div class="faq-item mb-3">
            <div class="faq-question">
                <span class="question-text">Где посмотреть аналитику?</span>
                <span class="faq-toggle-icon">+</span>
            </div>
            <div class="faq-answer">
                <p>На вкладке «Аналитика» отображается статистика по отправлениям, доставкам, возвратам и средней скорости получения.</p>
            </div>
        </div>

        <div class="faq-item mb-3">
            <div class="faq-question">
                <span class="question-text">Можно ли следить за надёжностью покупателей?</span>
                <span class="faq-toggle-icon">+</span>
            </div>
            <div class="faq-answer">
                <p>Да. Система формирует статистику по покупателям: сколько раз они забрали или не забрали посылки. Это поможет выявить ненадёжных клиентов.</p>
            </div>
        </div>
    </section>

    <!-- Раздел: Тарифы и оплата -->
    <section class="mb-5" id="faq-pricing">
        <h3 class="fw-bold mb-4 text-primary">Тарифы и оплата</h3>

        <div class="faq-item mb-3">
            <div class="faq-question">
                <span class="question-text">Какие ограничения у бесплатного тарифа?</span>
                <span class="faq-toggle-icon">+</span>
            </div>
            <div class="faq-answer">
                <p>В бесплатном тарифе можно добавлять до 10 треков, один магазин, ограниченное количество обновлений. Расширенные функции доступны в платных планах.</p>
            </div>
        </div>

        <div class="faq-item mb-3">
            <div class="faq-question">
                <span class="question-text">Как продлить или сменить тариф?</span>
                <span class="faq-toggle-icon">+</span>
            </div>
            <div class="faq-answer">
                <p>Вы можете продлить текущий тариф в профиле или перейти на страницу «Прайсинг» для смены тарифного плана.</p>
            </div>
        </div>

        <div class="faq-item mb-3">
            <div class="faq-question">
                <span class="question-text">Поддерживается ли безналичная оплата?</span>
                <span class="faq-toggle-icon">+</span>
            </div>
            <div class="faq-answer">
                <p>Пока нет. Оплата производится через банковскую карту. В будущем планируется добавить безналичные счета для юрлиц.</p>
            </div>
        </div>
    </section>

    <!-- Раздел: Безопасность и данные -->
    <section class="mb-5" id="faq-security">
        <h3 class="fw-bold mb-4 text-primary">Безопасность и данные</h3>

        <div class="faq-item mb-3">
            <div class="faq-question">
                <span class="question-text">Кто видит мои данные?</span>
                <span class="faq-toggle-icon">+</span>
            </div>
            <div class="faq-answer">
                <p>Ваши данные видны только вам. Мы не передаём их третьим лицам.</p>
            </div>
        </div>

        <div class="faq-item mb-3">
            <div class="faq-question">
                <span class="question-text">Сохраняются ли номера клиентов?</span>
                <span class="faq-toggle-icon">+</span>
            </div>
            <div class="faq-answer">
                <p>Да, номера используются только для идентификации покупателя в системе и уведомлений. Мы соблюдаем политику конфиденциальности.</p>
            </div>
        </div>

        <div class="faq-item mb-3">
            <div class="faq-question">
                <span class="question-text">Можно ли удалить аккаунт?</span>
                <span class="faq-toggle-icon">+</span>
            </div>
            <div class="faq-answer">
                <p>Да. Вы можете запросить удаление аккаунта и всех данных через форму поддержки.</p>
            </div>
        </div>

        <div class="faq-item mb-3">
            <div class="faq-question">
                <span class="question-text">Насколько безопасны уведомления в Telegram?</span>
                <span class="faq-toggle-icon">+</span>
            </div>
            <div class="faq-answer">
                <p>Уведомления отправляются через защищённое соединение с Telegram. Клиенты сами подтверждают получение сообщений, поэтому доступ к данным полностью контролируемый.</p>
            </div>
        </div>
    </section>

    <div class="text-center mt-5">
        <p class="fw-semibold">Не нашли ответа на свой вопрос?</p>
        <a href="marketing/contacts" class="btn btn-outline-primary">Связаться с нами</a>
    </div>

    <script th:attr="nonce=${nonce}">
        function toggleFaq(el) {
            const item = el.closest('.faq-item');
            const answer = item.querySelector('.faq-answer');
            const icon = item.querySelector('.faq-toggle-icon');

            if (item.classList.contains('open')) {
                // Плавное закрытие блока с ответом
                answer.style.maxHeight = answer.scrollHeight + 'px';
                requestAnimationFrame(function () {
                    answer.style.maxHeight = '0';
                });
                icon.textContent = '+';
                item.classList.remove('open');
<<<<<<< HEAD
                answer.addEventListener('transitionend', function handler(event) {
                    if (event.propertyName === 'max-height') {
                        answer.style.maxHeight = '';
                        answer.removeEventListener('transitionend', handler);
                    }
                });
=======
>>>>>>> 56c0f653
            } else {
                // Плавное открытие блока с ответом
                answer.style.maxHeight = answer.scrollHeight + 'px';
                item.classList.add('open');
                icon.textContent = '–';
<<<<<<< HEAD
                answer.addEventListener('transitionend', function handler(event) {
                    if (event.propertyName === 'max-height') {
                        answer.style.maxHeight = 'none';
                        answer.removeEventListener('transitionend', handler);
                    }
=======
                answer.addEventListener('transitionend', function handler() {
                    answer.style.maxHeight = 'none';
                    answer.removeEventListener('transitionend', handler);
>>>>>>> 56c0f653
                });
            }
        }

        document.querySelectorAll('.faq-question').forEach(function (question) {
            question.addEventListener('click', function () {
                toggleFaq(this);
            });
        });
    </script>
</main>
</html><|MERGE_RESOLUTION|>--- conflicted
+++ resolved
@@ -248,38 +248,30 @@
             const icon = item.querySelector('.faq-toggle-icon');
 
             if (item.classList.contains('open')) {
-                // Плавное закрытие блока с ответом
+                
                 answer.style.maxHeight = answer.scrollHeight + 'px';
                 requestAnimationFrame(function () {
                     answer.style.maxHeight = '0';
                 });
                 icon.textContent = '+';
                 item.classList.remove('open');
-<<<<<<< HEAD
+
                 answer.addEventListener('transitionend', function handler(event) {
                     if (event.propertyName === 'max-height') {
                         answer.style.maxHeight = '';
                         answer.removeEventListener('transitionend', handler);
                     }
                 });
-=======
->>>>>>> 56c0f653
+
             } else {
-                // Плавное открытие блока с ответом
                 answer.style.maxHeight = answer.scrollHeight + 'px';
                 item.classList.add('open');
                 icon.textContent = '–';
-<<<<<<< HEAD
                 answer.addEventListener('transitionend', function handler(event) {
                     if (event.propertyName === 'max-height') {
                         answer.style.maxHeight = 'none';
                         answer.removeEventListener('transitionend', handler);
                     }
-=======
-                answer.addEventListener('transitionend', function handler() {
-                    answer.style.maxHeight = 'none';
-                    answer.removeEventListener('transitionend', handler);
->>>>>>> 56c0f653
                 });
             }
         }
