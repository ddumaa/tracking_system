<!DOCTYPE html>
<html lang="ru"
      xmlns:th="http://www.thymeleaf.org"
      xmlns:layout="http://www.ultraq.net.nz/thymeleaf/layout"
      layout:decorate="~{layout/layout}">

<head>
    <title layout:fragment="title">Отправления</title>
</head>

<div layout:fragment="header"
     th:replace="~{partials/header-app :: header}">
</div>

<main layout:fragment="content">
    <div class="container-xl d-flex flex-column flex-grow-1">
        <div class="row justify-content-center flex-grow-1">
            <div class="col-lg-10 col-md-10 col-12">
                <div th:if="${trackParcelDTO != null}" class=" w-100">

                    <!-- Заголовок с кнопкой обновления -->
                    <div class="d-flex justify-content-center align-items-center mb-4 gap-2">
                        <h1 class="mb-1">Информация о посылках</h1>
                        <button type="button"
                                id="refreshAllBtn"
                                class="history-refresh-btn ms-2"
                                data-bs-toggle="tooltip"
                                data-bs-placement="right"
                                title="Обновить все посылки"
                                aria-label="Обновить данные"
                                th:if="${bulkUpdateButtonDTO.showBulkUpdateButton}">
                            <i class="bi bi-arrow-repeat"></i>
                        </button>
                    </div>

                    <!-- Уведомления -->
                    <div th:if="${trackParcelNotification}" class="alert alert-warning" role="alert">
                        <span th:text="${trackParcelNotification}"></span>
                    </div>

                    <!-- Контейнер для уведомлений -->
                    <div id="notificationContainer"></div>
                    <div id="progressContainer" class="w-100 d-none mb-3"></div>

                    <div class="card shadow-sm p-4 rounded-4 mb-4">

                    <!-- Форма действий, фильтрации и количества элементов -->
                    <div class="history-controls d-flex flex-wrap align-items-center gap-3 justify-content-between">

                        <!-- Действие + кнопка "Применить" -->
                        <div class="filter-group d-flex flex-column flex-sm-row align-items-sm-center gap-2">
                            <div class="filter-item d-flex align-items-center">
                                <select id="actionSelect" class="form-select w-auto">
                                    <option value="">Выберите действие</option>
                                    <option value="delete">Удалить</option>
                                    <option value="update">Обновить</option>
                                </select>
                            </div>
                            <button type="button" id="applyActionBtn" class="btn btn-outline-primary">Применить</button>
                        </div>

                        <!-- Фильтр по магазину (показываем только если магазинов больше 1) -->
                        <div class="filter-group d-flex flex-column flex-sm-row align-items-sm-center gap-2"
                             th:if="${stores != null and #lists.size(stores) > 1}">
                            <select id="storeId" name="storeId" class="form-select w-auto">
                                <option value="" th:selected="${storeId == null}">Все магазины</option>
                                <option th:each="store : ${stores}"
                                        th:value="${store.id}"
                                        th:text="${store.name}"
                                        th:selected="${store.id == storeId}">
                                </option>
                            </select>
                        </div>

                        <!-- Фильтр по статусу -->
                        <div class="filter-group d-flex flex-column flex-sm-row align-items-sm-center gap-2">
                            <select id="status" name="status" class="form-select w-auto">
                                <!-- Всегда выводим опцию "Все статусы" -->
                                <option value="" th:selected="${statusString == null}">Все статусы</option>
                                <!-- Динамически генерируем опции из enum GlobalStatus -->
                                <option th:each="status : ${T(com.project.tracking_system.entity.GlobalStatus).values()}"
                                        th:value="${status.name()}"
                                        th:text="${status.getDescription()}"
                                        th:selected="${status.name() == statusString}">
                                </option>
                            </select>
                        </div>

                        <!-- Поле поиска по номеру или телефону -->
                        <div class="filter-group d-flex flex-row align-items-center gap-2">
                            <input id="search" type="text" class="form-control" placeholder="Поиск"
                                   th:value="${query}">
                            <button id="searchBtn" type="button" class="btn btn-outline-primary">Поиск</button>
                        </div>

                        <!-- Количество элементов на странице -->
                        <div class="filter-group size-controls d-flex flex-row flex-wrap align-items-center gap-2">
                            <button type="button" class="btn btn-outline-secondary size-btn" data-size="20"
                                    th:classappend="${size == 20} ? 'active'">20</button>
                            <button type="button" class="btn btn-outline-secondary size-btn" data-size="50"
                                    th:classappend="${size == 50} ? 'active'">50</button>
                            <button type="button" class="btn btn-outline-secondary size-btn" data-size="100"
                                    th:classappend="${size == 100} ? 'active'">100</button>
                        </div>

                    </div>

                    <!-- Таблица истории -->
                    <div th:if="${trackParcelDTO != null and !trackParcelDTO.isEmpty()}" class="mt-3">
                        <form action="/app/departures/delete-selected" method="post">
                            <input type="hidden" th:name="${_csrf.parameterName}" th:value="${_csrf.token}">
                            <div class="table-responsive">
                                <table class="table history-table">
                                    <thead>
                                    <tr>
                                        <th class="checkbox-column">
                                            <input type="checkbox" id="selectAllCheckbox" aria-label="Выделить все посылки">
                                        </th>
                                        <th scope="col">№ посылки</th>
                                        <th scope="col">Статус</th>
                                        <th scope="col">
                                            <a href="#" id="sortDateBtn" class="link-dark text-decoration-none">
                                                Дата
                                                <i class="bi" th:classappend="${sortOrder == 'asc'} ? 'bi-arrow-down' : 'bi-arrow-up'"></i>
                                            </a>
                                        </th>
                                    </tr>
                                    </thead>
                                    <tbody>
                                    <tr th:each="item : ${trackParcelDTO}" th:attr="data-track-number=${item.number},data-track-id=${item.id}">
                                    <td class="checkbox-column">
                                            <input type="checkbox" class="selectCheckbox" th:value="${item.number}" name="selectedNumbers">
                                        </td>
                                        <td>
                                            <div class="d-flex align-items-center">
                                                <!-- Изменено: выводим готовое значение iconHtml из DTO -->
                                                <span th:if="${item.iconHtml != null}" th:utext="${item.iconHtml}" class="status-icon"></span>
                                                <span th:unless="${item.iconHtml != null}" th:utext="${T(com.project.tracking_system.entity.GlobalStatus).UNKNOWN_STATUS.getIconHtml()}" class="status-icon"></span>

                                                <button type="button" class="btn btn-link parcel-number open-modal"
                                                        th:text="${item.number}"
                                                        th:data-itemnumber="${item.number}"
                                                        aria-label="Открыть детали посылки">
                                                </button>
                                                <span class="customer-icon" role="button"
                                                      th:data-trackid="${item.id}" aria-label="Информация о покупателе">
                                                    <i class="bi bi-person-circle"></i>
                                                </span>
                                            </div>
                                        </td>
                                        <td th:text="${item.status}" class="status-text"></td>
                                        <td th:text="${item.timestamp}" class="date-text"></td>
                                    </tr>
                                    </tbody>
                                </table>
                            </div>
                        </form>
                    </div>

                    <!-- Пагинация -->
                    <div class="d-flex justify-content-center">
                        <ul class="pagination" th:if="${totalPages > 1}">
                            <!-- Кнопка "Назад" -->
                            <li class="page-item" th:classappend="${currentPage == 0} ? 'disabled'">
<<<<<<< HEAD
                                <a class="page-link" th:href="@{/app/departures(storeId=${storeId}, status=${statusString}, page=${currentPage > 0 ? currentPage - 1 : 0}, size=${size})}"
=======
                                <!-- При наличии поискового запроса (непустого) добавляем его к ссылке -->
                                <a class="page-link"
                                   th:href="${!#strings.isEmpty(query)} ? @{/app/departures(storeId=${storeId}, status=${statusString}, page=${currentPage > 0 ? currentPage - 1 : 0}, size=${size}, query=${query})} : @{/app/departures(storeId=${storeId}, status=${statusString}, page=${currentPage > 0 ? currentPage - 1 : 0}, size=${size})}"
>>>>>>> 9ce1ddbe
                                   aria-label="Предыдущая страница">
                                    <i class="bi bi-chevron-left"></i>
                                </a>
                            </li>

                            <!-- Номера страниц -->
                            <li class="page-item" th:each="i : ${#numbers.sequence(0, totalPages - 1)}"
                                th:classappend="${i == currentPage} ? 'active'">
<<<<<<< HEAD
                                <a class="page-link" th:href="@{/app/departures(storeId=${storeId}, status=${statusString}, page=${i}, size=${size})}"
=======
                                <!-- Ссылка на определённую страницу, учитывающая поисковый запрос, если поле поиска не пустое -->
                                <a class="page-link"
                                   th:href="${!#strings.isEmpty(query)} ? @{/app/departures(storeId=${storeId}, status=${statusString}, page=${i}, size=${size}, query=${query})} : @{/app/departures(storeId=${storeId}, status=${statusString}, page=${i}, size=${size})}"
>>>>>>> 9ce1ddbe
                                   th:text="${i + 1}" aria-label="Страница ${i + 1}">
                                </a>
                            </li>

                            <!-- Кнопка "Вперёд" -->
                            <li class="page-item" th:classappend="${currentPage == totalPages - 1} ? 'disabled'">
<<<<<<< HEAD
                                <a class="page-link" th:href="@{/app/departures(storeId=${storeId}, status=${statusString}, page=${currentPage + 1 < totalPages ? currentPage + 1 : totalPages - 1}, size=${size})}"
=======
                                <!-- Кнопка перехода вперёд: добавляем параметр query, если он задан -->
                                <a class="page-link"
                                   th:href="${!#strings.isEmpty(query)} ? @{/app/departures(storeId=${storeId}, status=${statusString}, page=${currentPage + 1 < totalPages ? currentPage + 1 : totalPages - 1}, size=${size}, query=${query})} : @{/app/departures(storeId=${storeId}, status=${statusString}, page=${currentPage + 1 < totalPages ? currentPage + 1 : totalPages - 1}, size=${size})}"
>>>>>>> 9ce1ddbe
                                   aria-label="Следующая страница">
                                    <i class="bi bi-chevron-right"></i>
                                </a>
                            </li>
                        </ul>
                    </div>
                </div>
                </div>
            </div>
        </div>
    </div>
</main>

<div layout:fragment="afterFooter">
    <!-- Модальное окно -->
    <div class="modal fade" id="infoModal" tabindex="-1" aria-labelledby="infoModalLabel" aria-hidden="true">
        <div class="modal-dialog modal-lg modal-dialog-centered">
            <div class="modal-content">
                <div class="modal-header">
                    <h5 class="modal-title" id="infoModalLabel">Детали посылки</h5>
                    <button type="button" class="btn-close" data-bs-dismiss="modal" aria-label="Закрыть"></button>
                </div>
                <div class="modal-body">
                    <!-- Данные загружаются через AJAX -->
                </div>
            </div>
        </div>
    </div>

    <!-- Модальное окно покупателя -->
    <div class="modal fade" id="customerModal" tabindex="-1" aria-labelledby="customerModalLabel" aria-hidden="true">
        <div class="modal-dialog modal-dialog-centered">
            <div class="modal-content">
                <div class="modal-header">
                    <h5 class="modal-title" id="customerModalLabel">Информация о покупателе</h5>
                    <button type="button" class="btn-close" data-bs-dismiss="modal" aria-label="Закрыть"></button>
                </div>
                <div class="modal-body">
                    <!-- Данные загружаются через AJAX -->
                </div>
            </div>
        </div>
    </div>
</div>
</html><|MERGE_RESOLUTION|>--- conflicted
+++ resolved
@@ -162,13 +162,9 @@
                         <ul class="pagination" th:if="${totalPages > 1}">
                             <!-- Кнопка "Назад" -->
                             <li class="page-item" th:classappend="${currentPage == 0} ? 'disabled'">
-<<<<<<< HEAD
-                                <a class="page-link" th:href="@{/app/departures(storeId=${storeId}, status=${statusString}, page=${currentPage > 0 ? currentPage - 1 : 0}, size=${size})}"
-=======
                                 <!-- При наличии поискового запроса (непустого) добавляем его к ссылке -->
                                 <a class="page-link"
                                    th:href="${!#strings.isEmpty(query)} ? @{/app/departures(storeId=${storeId}, status=${statusString}, page=${currentPage > 0 ? currentPage - 1 : 0}, size=${size}, query=${query})} : @{/app/departures(storeId=${storeId}, status=${statusString}, page=${currentPage > 0 ? currentPage - 1 : 0}, size=${size})}"
->>>>>>> 9ce1ddbe
                                    aria-label="Предыдущая страница">
                                     <i class="bi bi-chevron-left"></i>
                                 </a>
@@ -177,26 +173,18 @@
                             <!-- Номера страниц -->
                             <li class="page-item" th:each="i : ${#numbers.sequence(0, totalPages - 1)}"
                                 th:classappend="${i == currentPage} ? 'active'">
-<<<<<<< HEAD
-                                <a class="page-link" th:href="@{/app/departures(storeId=${storeId}, status=${statusString}, page=${i}, size=${size})}"
-=======
                                 <!-- Ссылка на определённую страницу, учитывающая поисковый запрос, если поле поиска не пустое -->
                                 <a class="page-link"
                                    th:href="${!#strings.isEmpty(query)} ? @{/app/departures(storeId=${storeId}, status=${statusString}, page=${i}, size=${size}, query=${query})} : @{/app/departures(storeId=${storeId}, status=${statusString}, page=${i}, size=${size})}"
->>>>>>> 9ce1ddbe
                                    th:text="${i + 1}" aria-label="Страница ${i + 1}">
                                 </a>
                             </li>
 
                             <!-- Кнопка "Вперёд" -->
                             <li class="page-item" th:classappend="${currentPage == totalPages - 1} ? 'disabled'">
-<<<<<<< HEAD
-                                <a class="page-link" th:href="@{/app/departures(storeId=${storeId}, status=${statusString}, page=${currentPage + 1 < totalPages ? currentPage + 1 : totalPages - 1}, size=${size})}"
-=======
                                 <!-- Кнопка перехода вперёд: добавляем параметр query, если он задан -->
                                 <a class="page-link"
                                    th:href="${!#strings.isEmpty(query)} ? @{/app/departures(storeId=${storeId}, status=${statusString}, page=${currentPage + 1 < totalPages ? currentPage + 1 : totalPages - 1}, size=${size}, query=${query})} : @{/app/departures(storeId=${storeId}, status=${statusString}, page=${currentPage + 1 < totalPages ? currentPage + 1 : totalPages - 1}, size=${size})}"
->>>>>>> 9ce1ddbe
                                    aria-label="Следующая страница">
                                     <i class="bi bi-chevron-right"></i>
                                 </a>
