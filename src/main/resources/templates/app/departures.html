--- conflicted
+++ resolved
@@ -162,11 +162,9 @@
                             <li class="page-item" th:classappend="${currentPage == 0} ? 'disabled'">
                                 <!-- При наличии поискового запроса (непустого) добавляем его к ссылке -->
                                 <a class="page-link"
-<<<<<<< HEAD
+
                                    th:href="~{partials/pagination-url :: departuresUrl(storeId=${storeId}, status=${statusString}, page=${currentPage > 0 ? currentPage - 1 : 0}, size=${size}, query=${query})}"
-=======
-                                   th:href="${!#strings.isEmpty(query)} ? @{/app/departures(storeId=${storeId}, status=${statusString}, page=${currentPage > 0 ? currentPage - 1 : 0}, size=${size}, query=${query})} : @{/app/departures(storeId=${storeId}, status=${statusString}, page=${currentPage > 0 ? currentPage - 1 : 0}, size=${size})}"
->>>>>>> fe93e9a5
+
                                    aria-label="Предыдущая страница">
                                     <i class="bi bi-chevron-left"></i>
                                 </a>
@@ -177,11 +175,9 @@
                                 th:classappend="${i == currentPage} ? 'active'">
                                 <!-- Ссылка на определённую страницу, учитывающая поисковый запрос, если поле поиска не пустое -->
                                 <a class="page-link"
-<<<<<<< HEAD
+
                                    th:href="~{partials/pagination-url :: departuresUrl(storeId=${storeId}, status=${statusString}, page=${i}, size=${size}, query=${query})}"
-=======
-                                   th:href="${!#strings.isEmpty(query)} ? @{/app/departures(storeId=${storeId}, status=${statusString}, page=${i}, size=${size}, query=${query})} : @{/app/departures(storeId=${storeId}, status=${statusString}, page=${i}, size=${size})}"
->>>>>>> fe93e9a5
+
                                    th:text="${i + 1}" aria-label="Страница ${i + 1}">
                                 </a>
                             </li>
@@ -190,11 +186,9 @@
                             <li class="page-item" th:classappend="${currentPage == totalPages - 1} ? 'disabled'">
                                 <!-- Кнопка перехода вперёд: добавляем параметр query, если он задан -->
                                 <a class="page-link"
-<<<<<<< HEAD
+
                                    th:href="~{partials/pagination-url :: departuresUrl(storeId=${storeId}, status=${statusString}, page=${currentPage + 1 < totalPages ? currentPage + 1 : totalPages - 1}, size=${size}, query=${query})}"
-=======
-                                   th:href="${!#strings.isEmpty(query)} ? @{/app/departures(storeId=${storeId}, status=${statusString}, page=${currentPage + 1 < totalPages ? currentPage + 1 : totalPages - 1}, size=${size}, query=${query})} : @{/app/departures(storeId=${storeId}, status=${statusString}, page=${currentPage + 1 < totalPages ? currentPage + 1 : totalPages - 1}, size=${size})}"
->>>>>>> fe93e9a5
+
                                    aria-label="Следующая страница">
                                     <i class="bi bi-chevron-right"></i>
                                 </a>
