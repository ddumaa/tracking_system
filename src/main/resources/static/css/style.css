--- conflicted
+++ resolved
@@ -1683,7 +1683,6 @@
   color: #6c757d;
 }
 
-<<<<<<< HEAD
 .about-section {
   padding-top: 4rem;
   padding-bottom: 4rem;
@@ -1775,7 +1774,4 @@
   border-width: 10px 12px 0 12px;
   border-style: solid;
   border-color: #ddd transparent transparent transparent;
-}
-=======
-/*# sourceMappingURL=style.css.map */
->>>>>>> ba767324
+}