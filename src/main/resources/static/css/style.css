@charset "UTF-8";
.status-icon {
  font-size: 2rem;
}

.delivered {
  color: #008000;
}

.waiting {
  color: #fff200;
}

.transit {
  color: #0000FF;
}

.not-picking {
  color: #ff7300;
}

.return-progress {
  color: #FF0000;
  transform: scaleX(-1);
}

.return-pending {
  color: #FF7F00;
}

.returned {
  color: #FF0000;
}

.registered {
  color: #007bff;
}

.custom-qq {
  color: #007bff;
}

html, body {
  height: 100%;
  margin: 0;
  display: flex;
  flex-direction: column;
  background-color: #f8f9fa;
  font-family: "Inter", sans-serif;
}

.main-content {
  flex: 1;
  display: flex;
  flex-direction: column;
  justify-content: flex-start;
  padding: 2rem 0;
}

body {
  display: flex;
  flex-direction: column;
  min-height: 100vh;
}

main {
  flex-grow: 1;
  display: flex;
  flex-direction: column;
  justify-content: flex-start;
  padding: 2rem 0;
}

.container-xl {
  flex-grow: 1;
  display: flex;
  flex-direction: column;
}

footer {
  margin-top: auto;
}

@media (max-width: 576px) {
  .nav-link {
    padding: 8px 10px;
    font-size: 0.9rem;
  }
  .nav-link i {
    margin-right: 5px;
  }
}
h1, h3, h4, h5 {
  color: #343a40;
  font-weight: bold;
  margin-bottom: 15px;
}

h1 {
  font-size: 2.5rem;
  font-weight: 700;
  text-align: center;
  display: flex;
  justify-content: center;
  align-items: center;
  gap: 15px;
  margin-bottom: 1.5rem;
}
@media (max-width: 992px) {
  h1 {
    font-size: 2rem;
  }
}
@media (max-width: 768px) {
  h1 {
    font-size: 1.75rem;
  }
}
@media (max-width: 576px) {
  h1 {
    font-size: 1.5rem;
  }
}

h3 {
  font-size: 1.75rem;
}

h4 {
  font-size: 1.5rem;
}

h5 {
  font-size: 1.5rem;
  font-weight: 600;
  display: flex;
  align-items: center;
  gap: 10px;
  margin-bottom: 1rem;
}
@media (max-width: 768px) {
  h5 {
    font-size: 1.3rem;
  }
}
@media (max-width: 576px) {
  h5 {
    font-size: 1.2rem;
  }
}

.text-center a {
  text-decoration: none;
  font-weight: 500;
}

.text-center a.btn-link {
  font-size: 0.95rem;
  color: #6c757d;
}
.text-center a.btn-link:hover {
  color: #343a40;
}

.link-hover {
  text-decoration: none;
  font-weight: 500;
  transition: color 0.3s ease-in-out, text-decoration 0.3s ease-in-out;
}
.link-hover:hover {
  color: #343a40;
  text-decoration: underline;
}

header {
  background-color: #ffffff;
  box-shadow: 0 4px 10px rgba(0, 0, 0, 0.1);
  height: 80px;
  display: flex;
  align-items: center;
  position: relative;
  z-index: 1000;
  /* Навигация */
  /* Кнопки авторизации */
  /* Бургер-меню */
  /* Выпадающее меню (анимация) */
  /* ============================= */
  /* Адаптивные стили */
  /* ============================= */
}
header .container {
  display: flex;
  align-items: center;
  justify-content: space-between;
  max-width: 1200px;
  width: 100%;
  padding: 0 20px;
}
header .logo svg {
  width: 200px;
  height: auto;
  max-width: 100%;
}
header .logo img {
  width: 200px;
  height: auto;
  max-width: 100%;
}
header .nav-container {
  flex: 1;
  display: flex;
  justify-content: center;
  align-items: center;
}
header .nav {
  display: flex;
  flex-wrap: wrap;
  justify-content: center;
  gap: 15px;
  transition: color 0.3s ease-in-out;
}
header .nav-link {
  font-weight: 500;
  color: #343a40;
  transition: color 0.3s ease-in-out;
}
header .nav-link:hover {
  color: #007bff;
}
header .nav-link.active {
  font-weight: bold;
  color: #007bff;
  border-bottom: 3px solid #007bff;
}
header .auth-buttons {
  display: flex;
  align-items: center;
  justify-content: flex-end;
  flex-shrink: 0;
  gap: 10px;
  /* Кнопки */
  /* Иконки */
}
header .auth-buttons .btn {
  display: flex;
  align-items: center;
  gap: 5px;
  white-space: nowrap;
  transition: all 0.3s ease-in-out;
}
header .auth-buttons .btn:hover {
  transform: scale(1.05);
}
header .auth-buttons .icon-btn {
  display: none;
}
header .burger-menu {
  display: none;
  background: none;
  border: none;
  font-size: 2rem;
  cursor: pointer;
  position: relative;
  z-index: 1100;
}
header .mobile-nav {
  display: none;
  position: absolute;
  top: 80px;
  left: 0;
  width: 100%;
  background: #ffffff;
  box-shadow: 0 4px 10px rgba(0, 0, 0, 0.1);
  padding: 10px 0;
  border-radius: 0 0 8px 8px;
  overflow: hidden;
  transform: translateY(-10px);
  opacity: 0;
  transition: transform 0.3s ease-in-out, opacity 0.3s ease-in-out;
}
header .mobile-nav ul {
  list-style: none;
  padding: 0;
  margin: 0;
  text-align: center;
  display: flex;
  flex-direction: column;
  gap: 10px;
}
header .mobile-nav ul li a {
  text-decoration: none;
  font-size: 1.2rem;
  font-weight: bold;
  color: #343a40;
  display: block;
  padding: 10px;
}
header .mobile-nav ul li a:hover {
  background: #007bff;
  color: #ffffff;
}
header .mobile-nav.active {
  display: block;
  transform: translateY(0);
  opacity: 1;
}
@media (max-width: 768px) {
  header .burger-menu {
    display: block;
    position: absolute;
    left: 10px;
  }
  header .nav-container {
    display: none;
  }
  header .logo {
    text-align: center;
    position: absolute;
    left: 50%;
    transform: translateX(-50%);
  }
  header .logo img,
  header .logo svg {
    width: 150px;
  }
  header .auth-buttons {
    position: absolute;
    right: 10px;
    /* Прячем текстовые кнопки */
    /* Показываем иконки */
  }
  header .auth-buttons .btn-text {
    display: none;
  }
  header .auth-buttons .icon-btn {
    display: flex;
    justify-content: center;
    align-items: center;
    width: 40px;
    height: 40px;
    border-radius: 50%;
    font-size: 1.3rem;
    color: #ffffff;
    background-color: #007bff;
    border: none;
    transition: all 0.3s ease-in-out;
  }
  header .auth-buttons .icon-btn:hover {
    transform: scale(1.05);
  }
  header .auth-buttons .icon-btn.logout {
    background-color: #dc3545;
  }
}

.footer {
  width: 100%;
  background-color: #ffffff;
  box-shadow: 0 4px 10px rgba(0, 0, 0, 0.1);
  padding: 20px 0;
  font-size: 14px;
  color: #343a40;
  position: relative;
  bottom: 0;
  z-index: 10;
}
.footer .footer-content {
  max-width: 1200px;
  margin: 0 auto;
  display: flex;
  justify-content: space-between;
  align-items: flex-start;
  flex-wrap: wrap;
  text-align: left;
}
@media (max-width: 768px) {
  .footer .footer-content {
    flex-direction: column;
    text-align: center;
    align-items: center;
  }
}
.footer .footer-column {
  flex: 1;
  min-width: 280px;
  padding: 10px;
}
.footer .footer-column h4 {
  font-weight: bold;
  margin-bottom: 10px;
  font-size: 16px;
  color: #212529;
}
@media (max-width: 768px) {
  .footer .footer-column {
    text-align: center;
  }
}
.footer .text-md-end {
  text-align: right;
}
@media (max-width: 768px) {
  .footer .text-md-end {
    text-align: center;
  }
}
.footer .footer-contacts {
  display: flex;
  flex-direction: column;
  gap: 16px;
}
@media (max-width: 768px) {
  .footer .footer-contacts {
    align-items: center;
    text-align: center;
  }
}
.footer .footer-contacts .contact-group h5 {
  font-size: 14px;
  font-weight: bold;
  margin-bottom: 5px;
  color: #212529;
}
.footer .footer-contacts .contact-group a {
  display: flex;
  align-items: center;
  gap: 8px;
  text-decoration: none;
  color: #343a40;
  font-weight: bold;
}
.footer .footer-contacts .contact-group a:hover {
  color: #0d6efd;
}
.footer .footer-contacts .contact-group a i {
  font-size: 16px;
}
.footer .footer-description {
  text-align: center;
  font-size: 14px;
  color: #6c757d;
  max-width: 300px;
  margin: 0 auto;
}
.footer .footer-bottom {
  margin-top: 10px;
  border-top: 1px solid #dee2e6;
  padding-top: 10px;
  text-align: center;
  font-size: 12px;
  color: #6c757d;
  width: 100%;
  display: flex;
  flex-direction: column;
  justify-content: center;
  align-items: center;
  gap: 8px;
}
.footer .footer-bottom .footer-info {
  display: flex;
  gap: 4px;
  justify-content: center;
}
.footer .footer-bottom .footer-links {
  display: flex;
  gap: 4px;
}
.footer .footer-bottom a {
  text-decoration: none;
  color: #6c757d;
  white-space: nowrap;
}
.footer .footer-bottom a:hover {
  color: #0d6efd;
}

.nav-pills {
  display: flex;
  flex-direction: column;
  gap: 10px;
}
.nav-pills .nav-link {
  font-weight: 500;
  padding: 12px 15px;
  border-radius: 8px;
  transition: all 0.3s ease-in-out;
}
.nav-pills .nav-link i {
  font-size: 1.2rem;
}
.nav-pills .nav-link:hover {
  background-color: rgba(248, 249, 250, 0.8);
}
.nav-pills .nav-link.active {
  background-color: #007bff;
  color: #ffffff;
}

.tab-pane {
  padding: 0;
  opacity: 0;
  transform: none;
  transition: opacity 0.3s ease;
}
.tab-pane.active {
  opacity: 1;
  background-color: transparent;
}

@media (max-width: 768px) {
  .nav-pills {
    flex-direction: row;
    justify-content: center;
    flex-wrap: wrap;
  }
  .nav-link {
    flex-grow: 1;
    text-align: center;
    font-size: 0.9rem;
  }
  .nav-link i {
    margin-right: 5px;
  }
}
button {
  transition: all 0.3s ease-in-out;
}
button:hover {
  transform: scale(1.05);
}

.btn-equal {
  width: 150px;
  flex-shrink: 0;
}
@media (max-width: 576px) {
  .btn-equal {
    width: 100%;
  }
}

.auth-form {
  width: 100%;
  max-width: 400px;
  background: #ffffff;
  border-radius: 8px;
}

.form-signin {
  max-width: 500px;
  width: 100%;
  margin: auto;
}

.form-floating {
  position: relative;
}
.form-floating input {
  padding-right: 3rem;
}
.form-floating i {
  position: absolute;
  right: 12px;
  top: 50%;
  transform: translateY(-50%);
  font-size: 1.2rem;
}

.password-input {
  padding-right: 3.5rem !important;
  height: 40px;
  line-height: normal;
  border-radius: 8px;
}

.toggle-password {
  position: absolute;
  top: 50%;
  right: 10px;
  transform: translateY(-50%);
  width: 38px;
  height: 38px;
  display: flex;
  align-items: center;
  justify-content: center;
  cursor: pointer;
  font-size: 1.2rem;
  color: #6c757d;
  background: none;
}
.toggle-password i {
  width: 24px;
  height: 24px;
  text-align: center;
  line-height: 24px;
}
.toggle-password:hover {
  color: #343a40;
}

.input-group {
  box-shadow: 0px 2px 5px rgba(0, 0, 0, 0.1);
  border-radius: 8px;
  width: 100%;
}
.input-group input {
  border-radius: 8px 0 0 8px;
}
.input-group .btn {
  border-radius: 0 8px 8px 0;
}
@media (max-width: 576px) {
  .input-group {
    align-items: stretch;
  }
  .input-group input,
  .input-group .btn {
    border-radius: 8px !important;
    width: 100%;
  }
  .input-group input {
    margin-bottom: 0.5rem;
  }
}

#phone {
  border-radius: 8px !important;
}

.card {
  background: #ffffff;
  border-radius: 10px;
  box-shadow: 0 4px 8px rgba(0, 0, 0, 0.1);
  padding: 20px;
}

.table-container {
  background: #ffffff;
  border-radius: 10px;
  box-shadow: 0 4px 8px rgba(0, 0, 0, 0.1);
  padding: 20px;
}

.price-placeholder {
  visibility: hidden;
}

.modal {
  display: none;
}
.modal.show {
  display: flex;
  align-items: center;
  justify-content: center;
  min-height: 100vh;
  padding: 1rem;
}
.modal .modal-dialog {
  max-width: 600px;
  width: 100%;
  margin: auto;
}
.modal .modal-content {
  border-radius: 8px;
  padding: 20px;
  box-shadow: 0 4px 10px rgba(0, 0, 0, 0.1);
}
.modal .modal-header {
  border-bottom: none;
  font-size: 1.25rem;
  font-weight: bold;
  display: flex;
  align-items: center;
  justify-content: space-between;
}
.modal .modal-body {
  max-height: 70vh;
  overflow-y: auto;
  padding: 15px;
}
.modal .modal-footer {
  border-top: none;
  display: flex;
  justify-content: flex-end;
  padding-top: 10px;
}
.modal .btn-close {
  font-size: 1rem;
  opacity: 0.8;
  transition: opacity 0.3s ease-in-out;
}
.modal .btn-close:hover {
  opacity: 1;
}
.modal .modal-title {
  font-size: 1.75rem;
  font-weight: 700;
}
@media (max-width: 768px) {
  .modal .modal-dialog {
    max-width: 90%;
  }
  .modal .modal-content {
    padding: 15px;
  }
  .modal .modal-title {
    font-size: 1.3rem;
  }
  .modal .modal-body {
    max-height: 60vh;
    padding: 10px;
  }
  .modal .modal-footer {
    flex-direction: column;
    align-items: center;
    gap: 10px;
  }
  .modal .btn {
    width: 100%;
  }
}
@media (max-width: 576px) {
  .modal .modal-dialog {
    max-width: 95%;
  }
  .modal .modal-title {
    font-size: 1.1rem;
  }
  .modal .modal-body {
    max-height: 55vh;
  }
}

.cookie-modal {
  position: fixed;
  bottom: 15px;
  left: 50%;
  transform: translateX(-50%) translateY(100px);
  transition: all 0.4s ease-in-out;
  background: #ffffff;
  padding: 20px 26px;
  border: 1px solid rgba(0, 0, 0, 0.1);
  border-radius: 16px;
  box-shadow: 0 8px 32px rgba(0, 0, 0, 0.1);
  display: flex;
  flex-direction: column;
  align-items: center;
  justify-content: center;
  width: auto;
  max-width: 420px;
  min-width: 280px;
  z-index: 1050;
  opacity: 0;
  visibility: hidden;
  font-size: 16px;
  text-align: center;
  word-wrap: break-word;
  line-height: 1.4;
  transition: opacity 0.3s ease-in-out;
}
.cookie-modal.show {
  transform: translateX(-50%) translateY(0);
  opacity: 1;
  visibility: visible;
}
.cookie-modal p {
  font-size: 15px;
  color: #343a40;
  margin: 0 0 12px 0;
  max-width: 380px;
}
.cookie-modal a {
  color: #007bff;
  text-decoration: none;
  font-weight: 500;
  transition: all 0.3s ease-in-out;
}
.cookie-modal a:hover {
  transform: scale(1.05);
}
.cookie-modal .cookie-buttons {
  display: flex;
  justify-content: center;
  width: 100%;
}
.cookie-modal .cookie-buttons .btn {
  padding: 8px 14px;
  font-size: 15px;
  border-radius: 8px;
  cursor: pointer;
  width: 60%;
  max-width: 220px;
  text-align: center;
  transition: all 0.3s ease-in-out;
}
.cookie-modal .cookie-buttons .btn.btn-primary {
  background-color: #007bff;
  color: #ffffff;
  padding: 10px 15px;
  border-radius: 5px;
  text-align: center;
  display: inline-block;
  transition: background, border-color, filter 0.3s ease-in-out;
}
.cookie-modal .cookie-buttons .btn.btn-primary:hover {
  background-color: rgb(0, 98.4, 204);
  border-color: rgb(0, 86.1, 178.5);
  filter: brightness(90%);
}

@media (max-width: 576px) {
  .cookie-modal {
    width: 90%;
    max-width: 320px;
  }
  .cookie-buttons {
    display: flex;
    justify-content: center;
    width: 100%;
  }
  .cookie-buttons .btn {
    width: 100%;
    max-width: 240px;
  }
}
.text-danger {
  margin-top: 0.5rem;
  display: block;
  font-size: 0.875rem;
}
.text-danger.small {
  font-size: 0.875rem;
  margin-top: 5px;
}

.alert,
.alert-danger {
  padding: 10px;
  font-size: 0.9rem;
  border-radius: 8px;
}

#loadingOverlay {
  position: fixed;
  top: 0;
  left: 0;
  width: 100%;
  height: 100%;
  background-color: rgba(255, 255, 255, 0.7);
  display: flex;
  justify-content: center;
  align-items: center;
  z-index: 2000;
}

.offcanvas {
  max-width: 250px;
}

.offcanvas-title {
  font-size: 1.25rem;
  font-weight: bold;
}

.menu-toggle {
  position: fixed;
  left: 0;
  top: 50%;
  transform: translateY(-50%);
  width: 45px;
  height: 45px;
  border-radius: 0 25px 25px 0;
  background-color: #007bff;
  color: #ffffff;
  border: none;
  display: flex;
  align-items: center;
  justify-content: center;
  font-size: 1.5rem;
  z-index: 1050;
  box-shadow: 0 2px 10px rgba(0, 0, 0, 0.2);
  transition: 0.3s 0.3s ease-in-out;
}
.menu-toggle:hover {
  background-color: rgb(0, 98.4, 204);
  width: 50px;
}

@media (max-width: 768px) {
  .col-md-4 {
    display: none;
  }
}
@media (min-width: 768px) {
  .sticky-sidebar {
    position: sticky;
    top: 1rem;
  }
}
.limit-warning {
  font-size: 18px;
  font-weight: bold;
  color: #0d6efd;
  background-color: rgb(215.3278688525, 231.2295081967, 254.6721311475);
  padding: 12px;
  border: 2px solid #0d6efd;
  border-radius: 8px;
  text-align: center;
  margin-top: 15px;
  transition: fadeIn 0.5s ease-in-out;
  box-shadow: 0 4px 10px rgba(0, 0, 0, 0.1);
}
@media (max-width: 768px) {
  .limit-warning {
    font-size: 16px;
    padding: 10px;
  }
}

@keyframes fadeIn {
  from {
    opacity: 0;
    transform: translateY(-10px);
  }
  to {
    opacity: 1;
    transform: translateY(0);
  }
}
/* --- Стили для кнопки обновления --- */
.history-refresh-btn {
  background: transparent;
  border: none;
  font-size: 2rem;
  cursor: pointer;
  color: #007bff;
  padding: 12px;
  border-radius: 50%;
  display: flex;
  justify-content: center;
  align-items: center;
  width: 50px;
  height: 50px;
  transition: transform 0.3s ease, background 0.3s ease, box-shadow 0.3s ease;
  /* Эффект при наведении */
  /* Эффект нажатия */
}
.history-refresh-btn:hover {
  transform: rotate(360deg) scale(1.1);
  background: rgba(0, 123, 255, 0.1);
  box-shadow: 0 4px 10px rgba(0, 0, 0, 0.1);
}
.history-refresh-btn:active {
  transform: scale(0.95);
  box-shadow: 0 4px 10px rgba(0, 0, 0, 0.1);
}
.history-refresh-btn i {
  font-size: 1.6rem;
}

/* Фильтр и форма */
.history-filters {
  background: #ffffff;
  border-radius: 8px;
  padding: 15px;
  box-shadow: 0 4px 8px rgba(0, 0, 0, 0.1);
}
.history-filters .row {
  display: flex;
  flex-wrap: wrap;
  align-items: center;
  justify-content: center;
  gap: 10px;
}
.history-filters .filter-item {
  display: flex;
  align-items: center;
  gap: 8px;
}
.history-filters .filter-item label {
  font-weight: bold;
  color: #343a40;
}
.history-filters .filter-item .form-select {
  min-width: 150px;
}
.history-filters .submit-btn .btn {
  font-size: 1rem;
  font-weight: bold;
  padding: 10px 15px;
  transition: all 0.3s ease-in-out;
}
.history-filters .submit-btn .btn:hover {
  transform: scale(1.05);
}

/* === Улучшенные стили для чекбоксов === */
.checkbox-column {
  text-align: center;
  width: 50px;
}
.checkbox-column input[type=checkbox] {
  appearance: none;
  -webkit-appearance: none;
  -moz-appearance: none;
  width: 22px;
  height: 22px;
  border: 2px solid #007bff;
  border-radius: 8px;
  display: flex;
  align-items: center;
  justify-content: center;
  cursor: pointer;
  transition: all 0.3s ease-in-out;
}
.checkbox-column input[type=checkbox]:hover {
  border-color: rgb(0, 110.7, 229.5);
}
.checkbox-column input[type=checkbox]:checked {
  background: #007bff;
  border-color: #007bff;
  position: relative;
}
.checkbox-column input[type=checkbox]:checked::after {
  content: "\f26b";
  font-family: "bootstrap-icons";
  font-size: 18px;
  color: #ffffff;
  display: flex;
  align-items: center;
  justify-content: center;
}

/* === Центрируем чекбоксы в таблице === */
.history-table th.checkbox-column,
.history-table td.checkbox-column {
  text-align: center;
  vertical-align: middle;
}

/* Кнопки выделения */
.history-actions {
  display: flex;
  justify-content: flex-start;
  align-items: center;
  flex-wrap: wrap;
  margin-bottom: 10px;
  gap: 6px;
  /* Кнопка "Выделить все" */
  /* Кнопка "Удалить выделенное" */
}
.history-actions .btn {
  flex: 1;
  max-width: 150px;
  font-size: 0.9rem;
  padding: 6px 12px;
  border-radius: 8px;
  display: flex;
  align-items: center;
  justify-content: center;
  gap: 5px;
  transition: all 0.3s ease-in-out;
}
.history-actions .btn i {
  font-size: 1rem;
}
.history-actions #selectAllBtn {
  background: #007bff;
  color: #ffffff;
  border: none;
  font-weight: bold;
}
.history-actions #selectAllBtn:hover {
  background: rgb(0, 110.7, 229.5);
}
.history-actions #selectAllBtn:active {
  transform: scale(0.95);
}
.history-actions #selectAllBtn i {
  font-size: 1.2rem;
}
.history-actions #deleteSelectedBtn {
  background: #dc3545;
  color: #ffffff;
  border: none;
  cursor: not-allowed;
  transition: all 0.3s ease-in-out;
}
.history-actions #deleteSelectedBtn:hover {
  background: rgb(209.4151898734, 36.2848101266, 52.8721518987);
}
.history-actions #deleteSelectedBtn:active {
  transform: scale(0.95);
}
.history-actions #deleteSelectedBtn:disabled {
  opacity: 0.5;
  cursor: not-allowed;
}
.history-actions #deleteSelectedBtn.active {
  opacity: 1;
  cursor: pointer;
}
.history-actions #deleteSelectedBtn.active:hover {
  background: rgb(197.7810126582, 34.2689873418, 49.9348101266);
  transform: scale(1.05);
}

.history-table {
  width: 100%;
  border-collapse: separate;
  border-spacing: 0;
}
.history-table thead {
  background: #007bff;
  color: #ffffff;
}
.history-table th, .history-table td {
  padding: 12px;
  text-align: center;
  border-bottom: 1px solid #f8f9fa;
}
.history-table tbody tr:hover {
  background: rgba(0, 123, 255, 0.1);
  cursor: pointer;
  transition: all 0.3s ease-in-out;
}
.history-table .checkbox-column {
  width: 40px;
}
.history-table button {
  border: none;
  background: none;
  color: #007bff;
  font-weight: 500;
  transition: all 0.3s ease-in-out;
}
.history-table button:hover {
  text-decoration: underline;
  color: rgb(0, 104.55, 216.75);
  transform: scale(1.1);
}

<<<<<<< HEAD
=======
/* Иконка покупателя рядом с номером посылки */
>>>>>>> 0b56a706
.customer-icon {
  display: inline-flex;
  align-items: center;
  margin-left: 0.25rem;
}

.pagination {
  display: flex;
  justify-content: center;
  margin-top: 2rem;
  list-style: none;
  padding: 0;
}
.pagination .page-item {
  margin: 0 5px;
}
.pagination .page-item .page-link {
  display: flex;
  align-items: center;
  justify-content: center;
  width: 40px;
  height: 40px;
  font-size: 1rem;
  font-weight: bold;
  color: #007bff;
  background: #ffffff;
  border: 1px solid #007bff;
  border-radius: 50%;
  box-shadow: 0 4px 10px rgba(0, 0, 0, 0.1);
  transition: all 0.3s ease-in-out;
}
.pagination .page-item .page-link:hover {
  background: #007bff;
  color: #ffffff;
  border-color: #007bff;
  transform: scale(1.1);
}
.pagination .page-item.active .page-link {
  background: #007bff;
  color: #ffffff;
  border-color: #007bff;
  cursor: default;
  transform: scale(1);
}
.pagination .page-item.disabled .page-link {
  color: #6c757d;
  background: #f8f9fa;
  border-color: #f8f9fa;
  cursor: not-allowed;
  opacity: 0.6;
  transform: none;
}

.modal-dialog-centered {
  display: flex;
  align-items: center;
  justify-content: center;
}

.modal-header {
  background-color: #f8f9fa;
  border-bottom: 1px solid #dee2e6;
  padding: 1rem;
}

.gap-2 {
  gap: 0.5rem;
}

.btn-outline-primary {
  border-color: #0d6efd;
  color: #0d6efd;
}
.btn-outline-primary:hover {
  background-color: #0d6efd;
  color: white;
}

/* Кнопки выбора количества треков */
.size-btn {
  padding: 8px 15px;
  font-size: 0.9rem;
  border-radius: 8px;
  min-width: 50px;
}
.size-btn.active {
  background-color: rgb(216.75, 235.2, 255);
  color: rgb(0, 86.1, 178.5);
  border-color: rgb(153, 202.2, 255);
}
.size-btn:hover {
  background-color: rgb(229.5, 241.8, 255);
  border-color: #007bff;
}

@media (max-width: 576px) {
  .history-filters {
    flex-direction: column;
    align-items: stretch;
  }
  .history-filters .row {
    flex-direction: column;
    align-items: stretch;
  }
  .history-actions {
    flex-direction: row;
    justify-content: flex-start;
    gap: 5px;
  }
  .history-actions .btn {
    font-size: 0.85rem;
    padding: 5px 10px;
    max-width: 120px;
  }
  .history-controls {
    /* Для группы выбора размера элементов оставляем горизонтальное
       расположение кнопок на мобильных устройствах */
  }
  .history-controls .filter-group {
    flex-direction: column;
    align-items: stretch;
  }
  .history-controls .filter-group button,
  .history-controls .filter-group select {
    width: 100%;
  }
  .history-controls .size-controls {
    flex-direction: row;
    align-items: center;
    flex-wrap: wrap;
  }
  .history-controls .size-controls button {
    width: auto;
  }
  .table-responsive {
    overflow-x: auto;
  }
}
.hidden {
  display: none !important;
}

.tg-settings-content {
  transition: max-height 0.3s ease, opacity 0.3s ease;
  overflow: hidden;
}
.tg-settings-content.collapsed {
  max-height: 0;
  opacity: 0;
  padding: 0 !important;
  margin: 0 !important;
}
.tg-settings-content.expanded {
  max-height: 1000px;
  opacity: 1;
}

.custom-template-fields textarea {
  min-height: 4rem;
  resize: vertical;
}

.template-toggle-group .btn {
  padding: 0.25rem 0.75rem;
}

.store-id {
  text-align: center;
  vertical-align: middle;
}

.legal-container {
  font-family: "Inter", sans-serif;
  font-size: 16px;
  max-width: 800px;
  margin: 0 auto;
}
.legal-container .legal-title {
  font-size: 2rem;
  font-weight: 700;
  margin-bottom: 0.5rem;
  color: #343a40;
}
.legal-container .legal-date {
  color: #6c757d;
  font-size: 0.9rem;
  margin-bottom: 1.5rem;
}
.legal-container .legal-section {
  margin-bottom: 1.5rem;
}
.legal-container .legal-section .section-title {
  font-size: 1.3rem;
  font-weight: 600;
  margin-bottom: 0.5rem;
  color: #343a40;
  border-left: 4px solid #007bff;
  padding-left: 0.5rem;
}
.legal-container .legal-section p,
.legal-container .legal-section li {
  line-height: 1.6;
  margin-bottom: 0.5rem;
}
.legal-container .legal-section ul {
  padding-left: 1.5rem;
  list-style: disc outside;
}
.legal-container .legal-note {
  margin-top: 2rem;
  padding: 1rem;
  font-size: 0.9rem;
  background-color: #f8f9fa;
  border-left: 4px solid #ffc107;
}
.legal-container .legal-note strong {
  color: #dc3545;
}

/* Основные стили для всего контейнера */
.container {
  padding-top: 40px;
  padding-bottom: 40px;
}

/* Стили для карточек */
.custom-card {
  border-radius: 10px;
  padding: 20px;
  background-color: #f8f9fa;
  box-shadow: 0 4px 10px rgba(0, 0, 0, 0.1);
  transition: all 0.3s ease-in-out;
}
.custom-card:hover {
  transform: translateY(-5px);
  box-shadow: 0 8px 15px rgba(0, 0, 0, 0.15);
}
.custom-card .card-title {
  font-size: 1.2rem;
  font-weight: 600;
  color: #343a40;
  text-align: center;
}
.custom-card .card-title .metric-icon {
  margin-right: 8px;
  font-size: 1.3rem;
  color: inherit;
}
.custom-card .card-text {
  font-size: 1.5rem;
  font-weight: 700;
  color: #007bff;
  text-align: center;
}
.custom-card.bg-primary .card-title,
.custom-card.bg-primary .card-text, .custom-card.bg-success .card-title,
.custom-card.bg-success .card-text, .custom-card.bg-warning .card-title,
.custom-card.bg-warning .card-text, .custom-card.bg-info .card-title,
.custom-card.bg-info .card-text, .custom-card.bg-secondary .card-title,
.custom-card.bg-secondary .card-text, .custom-card.bg-dark .card-title,
.custom-card.bg-dark .card-text, .custom-card.bg-danger .card-title,
.custom-card.bg-danger .card-text {
  color: #ffffff;
}
.custom-card.bg-primary i, .custom-card.bg-success i, .custom-card.bg-warning i, .custom-card.bg-info i, .custom-card.bg-secondary i, .custom-card.bg-dark i, .custom-card.bg-danger i {
  color: #ffffff;
}

/* Стили для элементов списка */
.custom-list-item {
  border-radius: 8px;
  margin-bottom: 10px;
  padding: 15px;
  color: #343a40;
  font-size: 1.1rem;
  transition: all 0.3s ease-in-out;
}
.custom-list-item:hover {
  background-color: #f8f9fa;
  box-shadow: 0 4px 10px rgba(0, 0, 0, 0.05);
}
.custom-list-item i {
  margin-right: 10px;
  color: #007bff;
}

@media (max-width: 768px) {
  .custom-card {
    margin-bottom: 30px;
  }
}
body.loading {
  cursor: wait;
  opacity: 0.6;
  pointer-events: none;
  overflow: hidden;
}

.store-statistics-content {
  transition: max-height 0.3s ease, opacity 0.3s ease;
  overflow: hidden;
}
.store-statistics-content.collapsed {
  max-height: 0;
  opacity: 0;
  padding: 0 !important;
  margin: 0 !important;
}
.store-statistics-content.expanded {
  max-height: 1000px;
  opacity: 1;
}

.chart-container {
  position: relative;
  height: 300px;
}

.chart-wrapper {
  background: #ffffff;
  border: 1px solid #dee2e6;
  border-radius: 10px;
  padding: 20px;
  height: 100%;
  display: flex;
  flex-direction: column;
}
.chart-wrapper h5 {
  font-weight: 600;
  font-size: 1.1rem;
  margin-bottom: 15px;
}
.chart-wrapper canvas {
  flex-grow: 1;
}

.no-data-placeholder {
  position: absolute;
  top: 50%;
  left: 50%;
  transform: translate(-50%, -50%);
  text-align: center;
  opacity: 0.6;
}

.tariff-features li {
  margin-bottom: 0.75rem;
}

.price-yearly {
  color: inherit;
}

.discount-label {
  color: #28a745;
  font-weight: 500;
  font-size: 0.875rem;
  margin-left: 0.5rem;
}

.recommended-label {
  position: absolute;
  top: 0;
  right: 0;
  background-color: #0d6efd;
  color: #ffffff;
  font-weight: 500;
  font-size: 0.75rem;
  padding: 0.25rem 0.75rem;
  border-top-right-radius: 8px;
  border-bottom-left-radius: 8px;
}

.faq-container {
  max-width: 800px;
  margin: 0 auto;
}

.faq-item {
  border: 1px solid #dee2e6;
  border-radius: 0.5rem;
  box-shadow: 0 0.125rem 0.25rem rgba(0, 0, 0, 0.05);
  padding: 1rem;
  background-color: #fff;
}

.faq-question {
  cursor: pointer;
  display: flex;
  justify-content: space-between;
  align-items: center;
  font-weight: 600;
  font-size: 1rem;
}

.faq-answer {
  max-height: 0;
  overflow: hidden;
  opacity: 0;
  transition: max-height 0.4s ease, opacity 0.3s ease, margin-top 0.3s ease;
  will-change: max-height, opacity, margin-top;
}

.faq-item.open .faq-answer {
  margin-top: 0.5rem;
  opacity: 1;
}

.faq-toggle-icon {
  transition: transform 0.3s;
}

@media (max-width: 576px) {
  .faq-nav {
    overflow-x: auto;
    white-space: nowrap;
    flex-wrap: nowrap;
  }
}

@media (max-width: 576px) {
  .faq-item {
    padding-left: 0.5rem;
    padding-right: 0.5rem;
  }
}

/*# sourceMappingURL=style.css.map */<|MERGE_RESOLUTION|>--- conflicted
+++ resolved
@@ -1140,10 +1140,7 @@
   transform: scale(1.1);
 }
 
-<<<<<<< HEAD
-=======
 /* Иконка покупателя рядом с номером посылки */
->>>>>>> 0b56a706
 .customer-icon {
   display: inline-flex;
   align-items: center;
