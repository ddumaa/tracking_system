--- conflicted
+++ resolved
@@ -44,7 +44,6 @@
 
         const showActiveState = () => applyState('', false);
 
-<<<<<<< HEAD
         if (refreshAllowed) {
             showActiveState();
             return;
@@ -52,24 +51,13 @@
 
         if (!nextRefreshAt) {
             applyState('Можно выполнить через —', true);
-=======
-        if (!nextRefreshAt || refreshAllowed) {
-            if (refreshAllowed) {
-                showActiveState();
-            } else {
-                applyState('Обновление недоступно', true);
-            }
->>>>>>> 357a5055
             return;
         }
 
         const target = Date.parse(nextRefreshAt);
+      
         if (Number.isNaN(target)) {
-<<<<<<< HEAD
             applyState('Можно выполнить через —', true);
-=======
-            showActiveState();
->>>>>>> 357a5055
             return;
         }
 
@@ -172,7 +160,6 @@
             return;
         }
 
-<<<<<<< HEAD
         const titleEl = modal?.querySelector('#trackModalTitle');
         const serviceEl = modal?.querySelector('#trackModalService');
         const actionsContainer = modal?.querySelector('#trackModalActions');
@@ -204,33 +191,6 @@
                     promptTrackNumber(data.id, data.number || '');
                 });
                 actionsContainer.insertBefore(editButton, closeButton);
-=======
-        const headerNumber = modal?.querySelector('#trackModalNumber');
-        if (headerNumber) {
-            headerNumber.textContent = data?.number || '—';
-        }
-
-        const headerService = modal?.querySelector('#trackModalService');
-        if (headerService) {
-            headerService.textContent = data?.deliveryService || 'Служба доставки не определена';
-        }
-
-        const editButton = modal?.querySelector('#trackModalEditButton');
-        if (editButton) {
-            const canEdit = Boolean(data?.canEditTrack);
-            editButton.classList.toggle('d-none', !canEdit);
-            editButton.setAttribute('aria-hidden', canEdit ? 'false' : 'true');
-            if (canEdit && data?.id !== undefined) {
-                editButton.dataset.trackId = String(data.id);
-                editButton.dataset.currentNumber = data?.number || '';
-                editButton.onclick = () => {
-                    promptTrackNumber(data.id, data.number || '');
-                };
-            } else {
-                editButton.removeAttribute('data-track-id');
-                editButton.removeAttribute('data-current-number');
-                editButton.onclick = null;
->>>>>>> 357a5055
             }
         }
 
@@ -244,7 +204,6 @@
         layout.className = 'd-flex flex-column gap-3';
         if (data?.id !== undefined) {
             layout.dataset.trackId = String(data.id);
-<<<<<<< HEAD
         }
 
         const parcelCard = createCard('Данные о посылке');
@@ -269,37 +228,6 @@
         }
 
         parcelCard.body.appendChild(infoList);
-=======
-        }
-
-        const parcelCard = createCard('Данные о посылке');
-        const detailsList = document.createElement('dl');
-        detailsList.className = 'row mb-0 g-2 small';
-
-        const idLabel = document.createElement('dt');
-        idLabel.className = 'col-sm-4 text-muted';
-        idLabel.textContent = 'ID посылки';
-        const idValue = document.createElement('dd');
-        idValue.className = 'col-sm-8';
-        idValue.textContent = data?.id !== undefined ? String(data.id) : '—';
-
-        const numberLabel = document.createElement('dt');
-        numberLabel.className = 'col-sm-4 text-muted';
-        numberLabel.textContent = 'Трек-номер';
-        const numberValue = document.createElement('dd');
-        numberValue.className = 'col-sm-8';
-        numberValue.textContent = data?.number || '—';
-
-        const serviceLabel = document.createElement('dt');
-        serviceLabel.className = 'col-sm-4 text-muted';
-        serviceLabel.textContent = 'Служба доставки';
-        const serviceValue = document.createElement('dd');
-        serviceValue.className = 'col-sm-8';
-        serviceValue.textContent = data?.deliveryService || 'Не указана';
-
-        detailsList.append(idLabel, idValue, numberLabel, numberValue, serviceLabel, serviceValue);
-        parcelCard.body.appendChild(detailsList);
->>>>>>> 357a5055
         layout.appendChild(parcelCard.card);
 
         const refreshCard = createCard('Обновление');
@@ -332,7 +260,6 @@
         layout.appendChild(refreshCard.card);
 
         const statusCard = createCard('Текущий статус');
-<<<<<<< HEAD
         const statusValue = document.createElement('div');
         statusValue.className = 'fs-6 fw-semibold';
         statusValue.textContent = data?.systemStatus || 'Статус не определён';
@@ -343,24 +270,6 @@
         statusTime.textContent = formattedUpdate === '—' ? 'Дата обновления не определена' : formattedUpdate;
 
         statusCard.body.append(statusValue, statusTime);
-=======
-        if (data?.currentStatus) {
-            const statusValue = document.createElement('div');
-            statusValue.className = 'fs-6 fw-semibold';
-            statusValue.textContent = data.currentStatus.status || '—';
-
-            const statusTime = document.createElement('div');
-            statusTime.className = 'text-muted small';
-            statusTime.textContent = format(data.currentStatus.timestamp);
-
-            statusCard.body.append(statusValue, statusTime);
-        } else {
-            const noStatus = document.createElement('div');
-            noStatus.className = 'text-muted';
-            noStatus.textContent = 'Статус ещё не определён';
-            statusCard.body.appendChild(noStatus);
-        }
->>>>>>> 357a5055
         layout.appendChild(statusCard.card);
 
         const historyCard = createCard('История трека');
@@ -394,18 +303,11 @@
                 statusEl.textContent = event.status || '—';
                 item.appendChild(statusEl);
 
-<<<<<<< HEAD
                 const detailsText = event.details || '';
                 if (detailsText && detailsText !== statusEl.textContent) {
                     const detailsEl = document.createElement('div');
                     detailsEl.className = 'timeline-details text-muted small';
                     detailsEl.textContent = detailsText;
-=======
-                if (event.details) {
-                    const detailsEl = document.createElement('div');
-                    detailsEl.className = 'timeline-details text-muted small';
-                    detailsEl.textContent = event.details;
->>>>>>> 357a5055
                     item.appendChild(detailsEl);
                 }
 
