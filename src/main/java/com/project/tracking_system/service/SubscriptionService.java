package com.project.tracking_system.service;

import com.project.tracking_system.entity.SubscriptionPlan;
import com.project.tracking_system.entity.SubscriptionLimits;
import com.project.tracking_system.entity.User;
import com.project.tracking_system.entity.UserSubscription;
import com.project.tracking_system.model.subscription.FeatureKey;
import com.project.tracking_system.repository.SubscriptionPlanRepository;
import com.project.tracking_system.repository.TrackParcelRepository;
import com.project.tracking_system.repository.UserSubscriptionRepository;
import org.springframework.transaction.annotation.Transactional;
import lombok.RequiredArgsConstructor;
import lombok.extern.slf4j.Slf4j;
import org.springframework.stereotype.Service;

import java.time.LocalDate;
import java.time.ZoneOffset;
import java.time.ZonedDateTime;
import java.util.Optional;
import java.math.BigDecimal;

/**
 * @author Dmitriy Anisimov
 * @date 11.02.2025
 */
@Service
@Slf4j
@RequiredArgsConstructor
public class SubscriptionService {

    private final TrackParcelRepository trackParcelRepository;
    private final UserSubscriptionRepository userSubscriptionRepository;
    private final SubscriptionPlanRepository subscriptionPlanRepository;

    /**
     * Рассчитывает, сколько треков можно загрузить в одном файле.
     * <p>
     * Если подписка отсутствует, возвращается {@code 0}. Для безлимитного
     * плана метод вернёт запрошенное количество треков.
     * </p>
     *
     * @param userId      идентификатор пользователя
     * @param tracksCount запрошенное количество треков
     * @return максимально допустимое количество треков для загрузки
     */
    public int canUploadTracks(Long userId, int tracksCount) {
        // Получаем подписку пользователя
        Optional<UserSubscription> optionalSubscription = userSubscriptionRepository.findByUserId(userId);
        if (optionalSubscription.isEmpty()) {
            return 0; // Если подписки нет, загрузка невозможна
        }

        UserSubscription subscription = optionalSubscription.get();
        SubscriptionPlan plan = subscription.getSubscriptionPlan();
        SubscriptionLimits limits = (plan != null) ? plan.getLimits() : null;

        // Получаем лимит треков на файл
        Integer maxTracksPerFile = (limits != null) ? limits.getMaxTracksPerFile() : null;
        if (maxTracksPerFile == null) {
            return Integer.MAX_VALUE; // Безлимитный план
        }

        return Math.min(tracksCount, maxTracksPerFile);
    }

    /**
     * Проверяет, сколько новых треков пользователь может сохранить.
     * <p>
     * Лимит определяется активной подпиской и уже сохранённым количеством треков.
     * Если подписки нет, метод возвращает {@code 0}.
     * </p>
     *
     * @param userId            идентификатор пользователя
     * @param tracksCountToSave количество треков, которые требуется сохранить
     * @return допустимое количество треков для сохранения
     */
    public int canSaveMoreTracks(Long userId, int tracksCountToSave) {
        Optional<UserSubscription> optionalSubscription = userSubscriptionRepository.findByUserId(userId);
        if (optionalSubscription.isEmpty()) {
            log.warn("⛔ Пользователь {} не имеет активной подписки. Сохранение невозможно.", userId);
            return 0;
        }

        UserSubscription subscription = optionalSubscription.get();
        SubscriptionPlan plan = subscription.getSubscriptionPlan();
        SubscriptionLimits limits = (plan != null) ? plan.getLimits() : null;

        Integer maxSavedTracks = (limits != null) ? limits.getMaxSavedTracks() : null;
        if (maxSavedTracks == null) {
            log.info("✅ У пользователя {} безлимитный план. Можно сохранить {} треков.", userId, tracksCountToSave);
            return tracksCountToSave; // Безлимитный план позволяет сохранить все запрошенные треки
        }

        int currentSavedTracks = trackParcelRepository.countByUserId(userId);
        int remainingTracks = Math.max(0, maxSavedTracks - currentSavedTracks);

        // Возвращаем минимальное из возможного и запрошенного
        int allowedToSave = Math.min(remainingTracks, tracksCountToSave);

        log.info("🔄 Пользователь {} запросил сохранение {} треков. Доступно: {}. Разрешено сохранить: {}.",
                userId, tracksCountToSave, remainingTracks, allowedToSave);

        return allowedToSave;
    }


    /**
     * Определяет, сколько обновлений треков доступно пользователю сегодня.
     * <p>
     * При смене календарного дня счётчик обновлений сбрасывается. Отсутствие
     * подписки приводит к возвращению {@code 0}.
     * </p>
     *
     * @param userId          идентификатор пользователя
     * @param updatesRequested запрошенное количество обновлений
     * @return разрешённое количество обновлений
     */
    public int canUpdateTracks(Long userId, int updatesRequested) {
        // Получаем подписку пользователя
        UserSubscription subscription = userSubscriptionRepository.findByUserId(userId)
                .orElse(null);
        if (subscription == null) {
            log.warn("⛔ Пользователь {} не имеет активной подписки. Обновление невозможно.", userId);
            return 0; // Если подписки нет, обновления невозможны
        }

        SubscriptionPlan plan = subscription.getSubscriptionPlan();
        SubscriptionLimits limits = (plan != null) ? plan.getLimits() : null;
        Integer maxUpdates = (limits != null) ? limits.getMaxTrackUpdates() : null;
        if (maxUpdates == null) {
            log.info("✅ У пользователя {} безлимитный план. Разрешено {} обновлений.", userId, updatesRequested);
            return updatesRequested; // Безлимитный план
        }

        // Проверяем и сбрасываем лимиты, если день сменился
        LocalDate previousResetDate = subscription.getResetDate();
        subscription.checkAndResetLimits();

        // Если лимиты сбросились, логируем
        if (!previousResetDate.equals(subscription.getResetDate())) {
            log.warn("⚠️ [resetUpdateCount] Лимиты обновлений сброшены для userId={} (было: {}, стало: {}).",
                    userId, previousResetDate, subscription.getResetDate());
        }

        // Получаем текущее количество использованных обновлений
        int usedUpdates = subscription.getUpdateCount();
        int remainingUpdates = Math.max(maxUpdates - usedUpdates, 0);

        // Считаем, сколько обновлений можно выполнить
        int updatesAllowed = Math.min(remainingUpdates, updatesRequested);

        if (updatesAllowed > 0) {
            subscription.setUpdateCount(usedUpdates + updatesAllowed);
            userSubscriptionRepository.save(subscription);
            log.info("🔄 Пользователь {} запросил {} обновлений, разрешено: {} (использовано: {}).",
                    userId, updatesRequested, updatesAllowed, subscription.getUpdateCount());
        } else {
            log.warn("⛔ Пользователь {} достиг лимита обновлений: {}/{}", userId, usedUpdates, maxUpdates);
        }

        return updatesAllowed;
    }

    /**
     * Проверяет возможность массового обновления треков для пользователя.
     *
     * @param userId идентификатор пользователя
     * @return {@code true}, если тарифный план позволяет массовое обновление
     */
    public boolean canUseBulkUpdate(Long userId) {
        boolean allowed = isFeatureEnabled(userId, FeatureKey.BULK_UPDATE);
        log.debug("Пользователь {} пытается использовать массовое обновление. Доступ: {}", userId, allowed);
        return allowed;
    }

    /**
     * Проверяет, разрешены ли Telegram-уведомления для пользователя.
     *
     * @param userId идентификатор пользователя
     * @return {@code true}, если тарифный план пользователя позволяет Telegram-уведомления
     */
    public boolean canUseTelegramNotifications(Long userId) {
        boolean allowed = isFeatureEnabled(userId, FeatureKey.TELEGRAM_NOTIFICATIONS);
        if (!allowed) {
            log.warn("Пользователь {} не имеет активной подписки или функция Telegram недоступна.", userId);
        }
        return allowed;
    }

    /**
     * Проверяет доступность функции для указанного пользователя.
     *
     * @param userId идентификатор пользователя
     * @param key    ключ функции
     * @return {@code true}, если функция доступна
     */
    public boolean isFeatureEnabled(Long userId, FeatureKey key) {
        String code = userSubscriptionRepository.getSubscriptionPlanCode(userId);
        if (code == null) {
            return false;
        }
        return subscriptionPlanRepository.findByCode(code)
                .map(plan -> plan.isFeatureEnabled(key))
                .orElse(false);
    }

    /**
     * Проверяет, использует ли пользователь платный тарифный план.
     *
     * @param userId идентификатор пользователя
     * @return {@code true}, если стоимость текущего плана больше нуля
     */
    public boolean isUserPremium(Long userId) {
        String code = userSubscriptionRepository.getSubscriptionPlanCode(userId);
        if (code == null) {
            return false;
        }
        return subscriptionPlanRepository.findByCode(code)
                .map(SubscriptionPlan::isPaid)
                .orElse(false);
    }

    /**
     * Продлевает платную подписку пользователя или переводит его на неё.
     * <p>
     * Если текущий тариф платный, его срок продлевается.
     * При бесплатном плане выполняется апгрейд на платный тариф.
     * </p>
     *
     * @param userId идентификатор пользователя
     * @param months количество месяцев продления
     * @throws IllegalArgumentException если подписка не найдена либо её тип не поддерживает апгрейд
     * @throws IllegalStateException    если у пользователя отсутствует план подписки
     */
    @Transactional
    public void upgradeOrExtendSubscription(Long userId, int months) {
        log.info("🔄 Попытка обновления подписки для пользователя с ID: {}", userId);

        UserSubscription subscription = userSubscriptionRepository.findByUserId(userId)
                .orElseThrow(() -> {
                    log.warn("⛔ Пользователь с ID {} не имеет активной подписки.", userId);
                    return new IllegalArgumentException("Подписка не найдена");
                });

        ZonedDateTime nowUtc = ZonedDateTime.now(ZoneOffset.UTC);
        SubscriptionPlan plan = subscription.getSubscriptionPlan();

        if (plan == null) {
            log.error("🚨 Ошибка! У пользователя {} отсутствует подписка!", userId);
            throw new IllegalStateException("У пользователя отсутствует подписка");
        }

        if (plan.isPaid()) {
            extendPaidSubscription(subscription, months, nowUtc);
        } else {
            upgradeToPaidSubscription(subscription, months, nowUtc);
        }

        userSubscriptionRepository.save(subscription);
        log.info("✅ Подписка пользователя ID={} успешно обновлена. Новый план: {} до {}",
                userId, subscription.getSubscriptionPlan().getCode(), subscription.getSubscriptionEndDate());
    }

    private void extendPaidSubscription(UserSubscription subscription, int months, ZonedDateTime nowUtc) {
        ZonedDateTime currentExpiry = subscription.getSubscriptionEndDate();
        if (currentExpiry == null || currentExpiry.isBefore(nowUtc)) {
            currentExpiry = nowUtc;
        }
        subscription.setSubscriptionEndDate(currentExpiry.plusMonths(months));
        log.info("🔄 Продление подписки пользователя {} до {}", subscription.getUser().getId(), subscription.getSubscriptionEndDate());
    }

    private void upgradeToPaidSubscription(UserSubscription subscription, int months, ZonedDateTime nowUtc) {
        SubscriptionPlan paidPlan = subscriptionPlanRepository
                .findFirstByMonthlyPriceGreaterThanOrAnnualPriceGreaterThan(BigDecimal.ZERO, BigDecimal.ZERO)
                .orElseThrow(() -> new RuntimeException("🚨 Платный план не найден"));

        subscription.setSubscriptionPlan(paidPlan);
        subscription.setSubscriptionEndDate(nowUtc.plusMonths(months));
        log.info("⬆️ Апгрейд пользователя {} до платной подписки до {}",
                subscription.getUser().getId(), subscription.getSubscriptionEndDate());
    }

    /**
     * Изменяет подписку пользователя на указанный тарифный план.
     * <p>
     * Для платных планов устанавливается срок действия, для бесплатных
     * дата окончания очищается.
     * </p>
     *
     * @param userId      идентификатор пользователя
     * @param code        код нового плана
     * @param months      срок действия в месяцах (применяется для платных планов)
     * @throws IllegalArgumentException если подписка пользователя или новый план не найдены
     */
    @Transactional
    public void changeSubscription(Long userId, String code, Integer months) {
        log.info("Начало смены подписки пользователя ID={} на {}", userId, code);

        // Нормализуем код тарифа
        String parsedCode = parseCode(code)
                .orElseThrow(() -> new IllegalArgumentException("Код плана не задан"));

        UserSubscription subscription = userSubscriptionRepository.findByUserId(userId)
                .orElseThrow(() -> new IllegalArgumentException("Подписка пользователя не найдена"));

        // Получаем план из БД по коду
        SubscriptionPlan newPlan = subscriptionPlanRepository.findByCode(parsedCode)
                .orElseThrow(() -> new IllegalArgumentException("План с кодом " + parsedCode + " не найден"));

        // Устанавливаем новый план
        subscription.setSubscriptionPlan(newPlan);

        if (newPlan.isPaid()) {
            int subscriptionMonths = (months != null && months > 0) ? months : 1;
            subscription.setSubscriptionEndDate(ZonedDateTime.now(ZoneOffset.UTC).plusMonths(subscriptionMonths));
            log.info("⬆️ Пользователь {} получил платную подписку до {}", userId, subscription.getSubscriptionEndDate());
        } else {
            subscription.setSubscriptionEndDate(null);
            log.info("⬇️ Пользователь {} переведен на план {}", userId, parsedCode);
        }

        userSubscriptionRepository.save(subscription);
        log.info("✅ Подписка пользователя с ID {} изменена на {} до {}", userId, parsedCode, subscription.getSubscriptionEndDate());
    }

    /**
     * Создаёт базовую подписку для нового пользователя.
     * <p>
     * Пользователь автоматически привязывается к бесплатному тарифному плану
     * со сброшенными лимитами обновлений.
     * </p>
     *
     * @param user пользователь, которому создаётся подписка
     * @return новая подписка пользователя
     */
    public UserSubscription createDefaultSubscriptionForUser(User user) {
<<<<<<< HEAD
        SubscriptionPlan defaultPlan = subscriptionPlanRepository.findByCode("FREE")
                .orElseGet(() -> subscriptionPlanRepository
                        .findFirstByMonthlyPriceAndAnnualPrice(BigDecimal.ZERO, BigDecimal.ZERO)
                        .orElseThrow(() -> new IllegalStateException("Бесплатный план не найден")));
=======
        SubscriptionPlan defaultPlan = subscriptionPlanRepository
                .findByCode("FREE")
                .orElseThrow(() -> new IllegalStateException("Бесплатный план не найден"));
>>>>>>> 78779662

        UserSubscription subscription = new UserSubscription();
        subscription.setUser(user);
        subscription.setSubscriptionPlan(defaultPlan);
        subscription.setResetDate(LocalDate.now());
        subscription.setUpdateCount(0);

        return subscription;
    }

    /**
     * Нормализует код тарифного плана.
     *
     * @param name исходное значение кода
     * @return нормализованный код в верхнем регистре или {@link Optional#empty()} при пустом значении
     */
    private Optional<String> parseCode(String name) {
        if (name == null || name.isBlank()) {
            return Optional.empty();
        }
        return Optional.of(name.trim().toUpperCase());
    }

}<|MERGE_RESOLUTION|>--- conflicted
+++ resolved
@@ -335,16 +335,9 @@
      * @return новая подписка пользователя
      */
     public UserSubscription createDefaultSubscriptionForUser(User user) {
-<<<<<<< HEAD
-        SubscriptionPlan defaultPlan = subscriptionPlanRepository.findByCode("FREE")
-                .orElseGet(() -> subscriptionPlanRepository
-                        .findFirstByMonthlyPriceAndAnnualPrice(BigDecimal.ZERO, BigDecimal.ZERO)
-                        .orElseThrow(() -> new IllegalStateException("Бесплатный план не найден")));
-=======
         SubscriptionPlan defaultPlan = subscriptionPlanRepository
                 .findByCode("FREE")
                 .orElseThrow(() -> new IllegalStateException("Бесплатный план не найден"));
->>>>>>> 78779662
 
         UserSubscription subscription = new UserSubscription();
         subscription.setUser(user);
