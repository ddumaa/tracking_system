--- conflicted
+++ resolved
@@ -200,15 +200,10 @@
                 psStats.setSumPickupDays(psStats.getSumPickupDays().add(pickupDays));
             }
 
-<<<<<<< HEAD
-        } else if (status == GlobalStatus.RETURNED && history.getReturnedDate() != null) {
-            // Возврат посылки клиентом
-=======
         } else if (status == GlobalStatus.RETURNED && history.getArrivedDate() != null && history.getReturnedDate() != null) {
             // Возврат забран: считаем время от прибытия до возврата
             pickupDays = BigDecimal.valueOf(
                     Duration.between(history.getArrivedDate(), history.getReturnedDate()).toDays());
->>>>>>> 9cd03d2e
             eventDate = history.getReturnedDate().toLocalDate();
             stats.setTotalReturned(stats.getTotalReturned() + 1);
             psStats.setTotalReturned(psStats.getTotalReturned() + 1);
