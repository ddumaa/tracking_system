--- conflicted
+++ resolved
@@ -39,8 +39,6 @@
     private static record TempMeta(String number, Long storeId, String phone, boolean isNew) {
     }
 
-<<<<<<< HEAD
-=======
     /** Причина некорректной строки – номер отсутствует. */
     private static final InvalidTrackReason REASON_EMPTY = InvalidTrackReason.EMPTY_NUMBER;
     /** Причина некорректной строки – неверный формат номера. */
@@ -48,24 +46,12 @@
     /** Причина некорректной строки – дубликат в загруженных данных. */
     private static final InvalidTrackReason REASON_DUPLICATE = InvalidTrackReason.DUPLICATE;
 
->>>>>>> 9ce1ddbe
     private final TrackParcelService trackParcelService;
     private final SubscriptionService subscriptionService;
     private final StoreService storeService;
     /** Сервис определения почтовой службы трека. */
     private final TypeDefinitionTrackPostService typeDefinitionTrackPostService;
 
-<<<<<<< HEAD
-    /**
-     * Валидирует сырые строки и преобразует их в {@link TrackMeta}.
-     * Метод выступает в роли координатора, собирая данные,
-     * применяя лимиты и формируя итоговый {@link TrackMetaValidationResult}.
-     *
-     * @param rows   строки из XLS-файла
-     * @param userId идентификатор пользователя, не {@code null}
-     * @return результат валидации
-     */
-=======
 /**
  * Валидирует сырые строки и преобразует их в {@link TrackMeta}.
  * <p>
@@ -80,7 +66,6 @@
  * @param userId идентификатор пользователя, не {@code null}
  * @return результат валидации
  */
->>>>>>> 9ce1ddbe
     public TrackMetaValidationResult validate(List<TrackExcelRow> rows, Long userId) {
         Objects.requireNonNull(userId, "User ID не может быть null");
         StringBuilder messageBuilder = new StringBuilder();
@@ -119,11 +104,7 @@
         for (TrackExcelRow row : validRows) {
             if (processed >= maxLimit) break;
 
-<<<<<<< HEAD
-            String number = row.number().toUpperCase();
-=======
             String number = TrackNumberUtils.normalize(row.number());
->>>>>>> 9ce1ddbe
             Long storeId = parseStoreId(row.store(), defaultStoreId, userId);
             String phone = normalizePhone(row.phone());
 
@@ -227,72 +208,4 @@
         return result;
     }
 
-    /**
-     * Разбирает значение магазина из файла и возвращает корректный ID магазина.
-     * Если магазин не найден или не принадлежит пользователю, возвращается ID магазина по умолчанию.
-     */
-    private Long parseStoreId(String rawStore, Long defaultStoreId, Long userId) {
-        Long storeId = defaultStoreId;
-        if (rawStore != null && !rawStore.isBlank()) {
-            try {
-                storeId = Long.parseLong(rawStore);
-            } catch (NumberFormatException e) {
-                Long byName = storeService.findStoreIdByName(rawStore, userId);
-                if (byName != null) {
-                    storeId = byName;
-                } else {
-                    log.warn("Магазин '{}' не найден, используем дефолтный", rawStore);
-                }
-            }
-        }
-
-        if (storeId != null && !storeService.userOwnsStore(storeId, userId)) {
-            log.warn("Магазин ID={} не принадлежит пользователю ID={}", storeId, userId);
-            storeId = defaultStoreId;
-        }
-        return storeId;
-    }
-
-    /**
-     * Нормализует телефонный номер получателя.
-     * В случае ошибки возвращает {@code null} и пишет предупреждение в лог.
-     */
-    private String normalizePhone(String phone) {
-        if (phone == null || phone.isBlank()) {
-            return null;
-        }
-        try {
-            return PhoneUtils.normalizePhone(phone);
-        } catch (Exception e) {
-            log.warn("Некорректный телефон '{}' пропущен", phone);
-            return null;
-        }
-    }
-
-    /**
-     * Применяет лимит сохранения новых треков.
-     * Возвращает итоговый список метаданных и заполняет список пропущенных номеров.
-     */
-    private List<TrackMeta> applySaveLimit(List<TempMeta> metaList, int saveSlots, List<String> skipped) {
-        List<TrackMeta> result = new ArrayList<>();
-        int savedNew = 0;
-
-        for (TempMeta meta : metaList) {
-            boolean canSave = true;
-
-            if (meta.isNew()) {
-                if (savedNew < saveSlots) {
-                    savedNew++;
-                } else {
-                    canSave = false;
-                    skipped.add(meta.number());
-                }
-            }
-
-            result.add(new TrackMeta(meta.number(), meta.storeId(), meta.phone(), canSave));
-        }
-
-        return result;
-    }
-
 }