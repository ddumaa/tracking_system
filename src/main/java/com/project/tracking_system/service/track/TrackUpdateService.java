--- conflicted
+++ resolved
@@ -16,10 +16,7 @@
 import com.project.tracking_system.dto.TrackUpdateResponse;
 import com.project.tracking_system.model.subscription.FeatureKey;
 import com.project.tracking_system.dto.TrackingResultAdd;
-<<<<<<< HEAD
-=======
 import com.project.tracking_system.entity.PostalServiceType;
->>>>>>> 9ce1ddbe
 import lombok.RequiredArgsConstructor;
 import lombok.extern.slf4j.Slf4j;
 import org.springframework.scheduling.annotation.Async;
@@ -51,8 +48,6 @@
     private final TrackParcelService trackParcelService;
     private final TrackUploadGroupingService groupingService;
     private final TrackUpdateDispatcherService dispatcherService;
-<<<<<<< HEAD
-=======
     /** Очередь Белпочты для централизованной обработки. */
     private final BelPostTrackQueueService belPostTrackQueueService;
     /** Сервис агрегации прогресса обработки. */
@@ -63,7 +58,6 @@
     private final ApplicationSettingsService applicationSettingsService;
     /** Сервис управления пользователями для получения часового пояса. */
     private final UserService userService;
->>>>>>> 9ce1ddbe
 
     /**
      * Обновляет историю всех посылок пользователя.
@@ -90,11 +84,6 @@
         }
 
         List<TrackParcel> allParcels = trackParcelRepository.findByUserId(userId);
-<<<<<<< HEAD
-
-        List<TrackParcel> parcelsToUpdate = allParcels.stream()
-                .filter(parcel -> !parcel.getStatus().isFinal())
-=======
 
         int interval = applicationSettingsService.getTrackUpdateIntervalHours();
         ZonedDateTime threshold = ZonedDateTime.now(ZoneOffset.UTC).minusHours(interval);
@@ -110,7 +99,6 @@
         List<TrackParcel> parcelsToUpdate = allParcels.stream()
                 .filter(p -> !p.getStatus().isFinal())
                 .filter(p -> p.getLastUpdate() == null || p.getLastUpdate().isBefore(threshold))
->>>>>>> 9ce1ddbe
                 .toList();
 
         int totalRequested = allParcels.size();
@@ -156,7 +144,6 @@
 
             log.info("Итог обновления всех треков для userId={}: {} обновлено, {} не изменено",
                     userId, updatedCount, totalCount - updatedCount);
-<<<<<<< HEAD
 
             String message;
             if (updatedCount == 0) {
@@ -165,16 +152,6 @@
                 message = "Обновление завершено! " + updatedCount + " из " + totalCount + " треков обновлено.";
             }
 
-=======
-
-            String message;
-            if (updatedCount == 0) {
-                message = "Обновление завершено, но все треки уже были в финальном статусе.";
-            } else {
-                message = "Обновление завершено! " + updatedCount + " из " + totalCount + " треков обновлено.";
-            }
-
->>>>>>> 9ce1ddbe
             webSocketController.sendDetailUpdateStatus(
                     userId,
                     new UpdateResult(true, updatedCount, totalCount, message)
@@ -325,10 +302,6 @@
      * @return список объединенных результатов
      */
     public List<TrackingResultAdd> process(List<TrackMeta> tracks, Long userId) {
-<<<<<<< HEAD
-        Map<PostalServiceType, List<TrackMeta>> grouped = groupingService.group(tracks);
-        return dispatcherService.dispatch(grouped, userId);
-=======
         long batchId = System.currentTimeMillis();
         progressAggregatorService.registerBatch(batchId, tracks.size(), userId);
         Map<PostalServiceType, List<TrackMeta>> grouped = groupingService.group(tracks);
@@ -402,7 +375,6 @@
                     .append(" треков недавно обновлялись и пропущены");
         }
         return sb.toString();
->>>>>>> 9ce1ddbe
     }
 
 }