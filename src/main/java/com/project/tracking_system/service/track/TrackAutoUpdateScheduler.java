--- conflicted
+++ resolved
@@ -8,8 +8,6 @@
 import com.project.tracking_system.service.SubscriptionService;
 import com.project.tracking_system.service.user.UserService;
 import com.project.tracking_system.dto.TrackingResultAdd;
-<<<<<<< HEAD
-=======
 import com.project.tracking_system.service.belpost.BelPostTrackQueueService;
 import com.project.tracking_system.service.belpost.QueuedTrack;
 import com.project.tracking_system.service.track.TrackSource;
@@ -18,7 +16,6 @@
 import com.project.tracking_system.service.track.TypeDefinitionTrackPostService;
 import com.project.tracking_system.service.admin.ApplicationSettingsService;
 import java.util.ArrayList;
->>>>>>> 9ce1ddbe
 import lombok.RequiredArgsConstructor;
 import lombok.extern.slf4j.Slf4j;
 import org.springframework.stereotype.Service;
@@ -45,12 +42,9 @@
     private final SubscriptionService subscriptionService;
     private final UserService userService;
     private final TrackUpdateService trackUpdateService;
-<<<<<<< HEAD
-=======
     private final BelPostTrackQueueService belPostTrackQueueService;
     private final TypeDefinitionTrackPostService typeDefinitionTrackPostService;
     private final ApplicationSettingsService applicationSettingsService;
->>>>>>> 9ce1ddbe
 
     /**
      * Запускает автообновление треков для всех подходящих пользователей.
@@ -107,23 +101,6 @@
             return;
         }
 
-<<<<<<< HEAD
-        List<TrackMeta> metas = toUpdate.stream()
-                .limit(Math.min(allowed, toUpdate.size()))
-                .map(p -> new TrackMeta(
-                        p.getNumber(),
-                        p.getStore().getId(),
-                        null,
-                        true,
-                        p.getDeliveryHistory() != null ? p.getDeliveryHistory().getPostalService() : null))
-                .toList();
-
-        List<TrackingResultAdd> results = trackUpdateService.process(metas, userId);
-
-        long updated = results.stream()
-                .filter(r -> !TrackConstants.NO_DATA_STATUS.equals(r.getStatus()))
-                .count();
-=======
         List<TrackParcel> limited = active.subList(0, Math.min(allowed, active.size()));
 
         List<TrackMeta> others = new ArrayList<>();
@@ -154,7 +131,6 @@
                 ));
             }
         }
->>>>>>> 9ce1ddbe
 
         if (!belpostTracks.isEmpty()) {
             belPostTrackQueueService.enqueue(belpostTracks);
