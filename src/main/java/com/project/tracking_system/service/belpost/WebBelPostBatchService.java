--- conflicted
+++ resolved
@@ -153,17 +153,6 @@
             throw new RateLimitException("Превышено количество запросов");
         }
 
-<<<<<<< HEAD
-        // Если Белпочта ещё не внесла данные по этому треку, возвращаем пустой результат
-        if (isNoDataWarningDisplayed(driver)) {
-            log.debug("Предупреждение об отсутствии данных для номера {}", number);
-            return dto;
-        }
-
-        WebDriverWait wait = new WebDriverWait(driver, Duration.ofSeconds(12));
-        WebElement trackItem = wait.until(ExpectedConditions.visibilityOfElementLocated(
-                By.cssSelector("article.track-item")));
-=======
         WebDriverWait wait = new WebDriverWait(driver, Duration.ofSeconds(15));
 
         // 1) Ждём ЛИБО предупреждение, ЛИБО article.track-item (presence, без isDisplayed)
@@ -205,7 +194,6 @@
             log.info("ℹ️ Нет данных по номеру {} (предупреждение внутри track-item) — пропускаем", number);
             return dto;
         }
->>>>>>> e11d765c
 
         // 4) Раскрываем аккордеон при необходимости
         WebElement header = trackItem.findElement(By.cssSelector("header"));
@@ -282,22 +270,6 @@
     }
 
     /**
-     * Проверяет, появилось ли сообщение об отсутствии данных по трек-номеру.
-     *
-     * @param driver активный {@link WebDriver}
-     * @return {@code true}, если отображается предупреждение
-     */
-    private boolean isNoDataWarningDisplayed(WebDriver driver) {
-        try {
-            WebElement warning = driver.findElement(By.cssSelector(".alert-message.alert-message--warning"));
-            return warning.isDisplayed()
-                    && warning.getText().contains("У нас пока нет данных");
-        } catch (NoSuchElementException e) {
-            return false;
-        }
-    }
-
-    /**
      * Проверяет, отображается ли на странице сообщение о превышении лимита запросов.
      *
      * @param driver активный {@link WebDriver}
