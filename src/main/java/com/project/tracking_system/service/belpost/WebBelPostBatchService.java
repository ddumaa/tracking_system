--- conflicted
+++ resolved
@@ -153,7 +153,6 @@
             throw new RateLimitException("Превышено количество запросов");
         }
 
-<<<<<<< HEAD
         WebDriverWait wait = new WebDriverWait(driver, Duration.ofSeconds(15));
 
         // 1) Ждём ЛИБО предупреждение, ЛИБО article.track-item (presence, без isDisplayed)
@@ -195,17 +194,6 @@
             log.info("ℹ️ Нет данных по номеру {} (предупреждение внутри track-item) — пропускаем", number);
             return dto;
         }
-=======
-        // Если Белпочта ещё не внесла данные по этому треку, возвращаем пустой результат
-        if (isNoDataWarningDisplayed(driver)) {
-            log.debug("Предупреждение об отсутствии данных для номера {}", number);
-            return dto;
-        }
-
-        WebDriverWait wait = new WebDriverWait(driver, Duration.ofSeconds(12));
-        WebElement trackItem = wait.until(ExpectedConditions.visibilityOfElementLocated(
-                By.cssSelector("article.track-item")));
->>>>>>> f1568c4e
 
         // 4) Раскрываем аккордеон при необходимости
         WebElement header = trackItem.findElement(By.cssSelector("header"));
