package com.project.tracking_system.controller;

import com.project.tracking_system.dto.BulkUpdateButtonDTO;
import com.project.tracking_system.dto.TrackParcelDTO;
import com.project.tracking_system.dto.ActionRequiredReturnRequestDto;
import com.project.tracking_system.entity.Store;
import com.project.tracking_system.dto.TrackUpdateResponse;
import com.project.tracking_system.entity.User;
import com.project.tracking_system.entity.GlobalStatus;
import com.project.tracking_system.entity.OrderReturnRequest;
import com.project.tracking_system.entity.OrderReturnRequestStatus;
import com.project.tracking_system.entity.TrackParcel;
import com.project.tracking_system.service.track.StatusTrackService;
import com.project.tracking_system.service.track.TrackParcelService;
import com.project.tracking_system.service.track.TrackFacade;

import com.project.tracking_system.service.store.StoreService;
import com.project.tracking_system.service.user.UserService;
import com.project.tracking_system.service.order.OrderReturnRequestService;
import com.project.tracking_system.service.order.ReturnRequestActionMapper;
import lombok.RequiredArgsConstructor;
import lombok.extern.slf4j.Slf4j;
import org.springframework.data.domain.Page;
import org.springframework.http.HttpStatus;
import org.springframework.http.ResponseEntity;
import com.project.tracking_system.utils.ResponseBuilder;
import jakarta.persistence.EntityNotFoundException;
import org.springframework.security.core.annotation.AuthenticationPrincipal;
import com.project.tracking_system.exception.TrackNumberAlreadyExistsException;

import org.springframework.stereotype.Controller;
import org.springframework.ui.Model;
import org.springframework.web.bind.annotation.*;

import java.time.ZoneId;
import java.util.List;
import java.util.Set;
import java.util.Objects;
import java.util.stream.Collectors;

import com.project.tracking_system.utils.PaginationItem;
import com.project.tracking_system.utils.PaginationUtils;
import com.project.tracking_system.utils.PaginationWindow;

/**
 * Контроллер для отображения и управления историей отслеживания посылок пользователя.
 * <p>
 * Этот контроллер предоставляет методы для отображения списка отслеживаемых посылок, отображения подробной информации о посылке,
 * обновления статусов посылок, а также удаления выбранных посылок.
 * </p>
 *
 * @author Dmitriy Anisimov
 * @date 07.01.2025
 */
@Slf4j
@RequiredArgsConstructor
@Controller
@RequestMapping("/app/departures")
public class DeparturesController {

    private final TrackParcelService trackParcelService;
    private final TrackFacade trackFacade;
    private final StatusTrackService statusTrackService;
    private final StoreService storeService;
    private final WebSocketController webSocketController;
    private final UserService userService;
    private final OrderReturnRequestService orderReturnRequestService;
    private final ReturnRequestActionMapper returnRequestActionMapper;

    /**
     * Максимальное количество ссылок пагинации, отображаемых одновременно.
     * Помогает избежать длинных списков страниц на экране.
     */
    private static final int PAGE_WINDOW = 5;

    /**
     * Форматер для отображения дат заявок на вкладке «Требуют действия».
     */
    private static final DateTimeFormatter REQUEST_DATE_FORMATTER = DateTimeFormatter.ofPattern("dd.MM.yyyy HH:mm");

    /**
     * Метод для отображения списка отслеживаемых посылок пользователя с
     * возможностью фильтрации по магазину, статусу и сортировки по дате.
     *
     * @param storeId      (опционально) ID магазина, если нужно показать посылки только из одного магазина.
     * @param statusString строковое представление статуса для фильтрации.
     * @param query        строка поиска по номеру посылки или телефону.
     * @param page         номер страницы для пагинации.
     * @param size         размер страницы.
     * @param sortOrder    порядок сортировки по дате (asc/desc).
     * @param model        модель для передачи данных на представление.
     * @param user         текущий пользователь.
     * @return имя представления для отображения истории.
     */
    @GetMapping()
    public String departures(
            @RequestParam(required = false) Long storeId,  // Фильтр по магазину
            @RequestParam(value = "status", required = false) String statusString, // Фильтр по статусу
            @RequestParam(value = "query", required = false) String query, // Поиск по номеру или телефону
            @RequestParam(value = "page", defaultValue = "0") int page,
            @RequestParam(value = "size", defaultValue = "20") int size,
            @RequestParam(value = "sortOrder", defaultValue = "desc") String sortOrder,
            Model model,
            @AuthenticationPrincipal User user) {

        Long userId = user.getId();
        List<Store> stores = storeService.getUserStores(userId); // Загружаем магазины с именами
        List<Long> storeIds = storeService.getUserStoreIds(userId); // Все id магазины пользователя

        // Если у пользователя **только 1 магазин**, но он явно выбрал "Все магазины", не заменяем storeId
        if (storeIds.size() == 1 && storeId == null) {
            storeId = storeIds.get(0);
        }

        // Если **фильтр магазина НЕ установлен**, загружаем все магазины пользователя
        List<Long> filteredStoreIds = (storeId != null) ? List.of(storeId) : storeIds;

        log.debug("📦 Запрос на отображение отправлений: userId={}, storeId={}, storeIds={}", userId, storeId, filteredStoreIds);

        // Определяем статус посылки (если передан)
        GlobalStatus status = null;
        if (statusString != null && !statusString.isEmpty()) {
            try {
                status = GlobalStatus.valueOf(statusString);
            } catch (IllegalArgumentException e) {
                log.warn("Некорректный статус посылки: {}", statusString);
                model.addAttribute("trackParcelNotification", "Неверный статус посылки");
                return "app/departures";
            }
        }

        int requestedPage = Math.max(page, 0);
        String normalizedQuery = query != null ? query.trim() : null;

        // Загружаем посылки с учётом статуса, магазина и параметра поиска
        Page<TrackParcelDTO> trackParcelPage = loadTrackParcelPage(
                filteredStoreIds, status, normalizedQuery, requestedPage, size, userId, sortOrder);

        int totalPages = trackParcelPage.getTotalPages();
        PaginationWindow paginationWindow = PaginationUtils.calculateWindow(requestedPage, totalPages, PAGE_WINDOW);

        if (totalPages > 0 && paginationWindow.currentPage() != trackParcelPage.getNumber()) {
            log.warn("⚠ Запрошена недоступная страница {}, переключаемся на {} для userId={} и storeId={}",
                    requestedPage, paginationWindow.currentPage(), userId, storeId);

            trackParcelPage = loadTrackParcelPage(
                    filteredStoreIds, status, normalizedQuery, paginationWindow.currentPage(), size, userId, sortOrder);
            totalPages = trackParcelPage.getTotalPages();
            paginationWindow = PaginationUtils.calculateWindow(paginationWindow.currentPage(), totalPages, PAGE_WINDOW);
        }

        ZoneId userZone = userService.getUserZone(userId);
        List<OrderReturnRequest> activeReturnRequests = orderReturnRequestService.findActiveRequestsWithDetails(userId);
        List<ActionRequiredReturnRequestDto> actionRequiredRequests = activeReturnRequests.stream()
                .map(request -> returnRequestActionMapper.toDto(request, userZone))
                .toList();

        // Отмечаем посылки, требующие действий по возвратам/обменам
        Set<Long> actionRequired = activeReturnRequests.stream()
                .map(OrderReturnRequest::getParcel)
                .filter(Objects::nonNull)
                .map(TrackParcel::getId)
                .filter(Objects::nonNull)
                .collect(Collectors.toSet());

        // Добавляем иконки в DTO перед передачей в шаблон
        trackParcelPage.forEach(dto -> {
            GlobalStatus statusEnum = GlobalStatus.fromDescription(dto.getStatus()); // Конвертация строки в Enum
            dto.setIconHtml(statusTrackService.getIcon(statusEnum)); // Передаем Enum в сервис для получения иконки
            dto.setRequiresAction(actionRequired.contains(dto.getId()));
        });

        log.debug("Передача атрибутов в модель: stores={}, storeId={}, trackParcelDTO={}, currentPage={}, totalPages={}, size={}",
                stores, storeId, trackParcelPage.getContent(), paginationWindow.currentPage(), totalPages, size);

        List<PaginationItem> paginationItems = paginationWindow.paginationItems();

        // Добавляем атрибуты в модель
        model.addAttribute("stores", stores);
        model.addAttribute("storeId", storeId != null ? storeId : ""); // Если null, передаем пустую строку
        model.addAttribute("size", size);
        model.addAttribute("trackParcelDTO", trackParcelPage.getContent());
        model.addAttribute("statusString", statusString);
        model.addAttribute("query", query);
        model.addAttribute("currentPage", paginationWindow.currentPage());
        model.addAttribute("totalPages", totalPages);
        model.addAttribute("startPage", paginationWindow.startPage());
        model.addAttribute("endPage", paginationWindow.endPage());
        model.addAttribute("paginationItems", paginationItems);
        model.addAttribute("trackParcelNotification", trackParcelPage.isEmpty() ? "Отслеживаемых посылок нет" : null);
        model.addAttribute("bulkUpdateButtonDTO",
                new BulkUpdateButtonDTO(userService.isShowBulkUpdateButton(user.getId())));
        // Передаём текущий порядок сортировки во вью, чтобы отобразить правильную стрелку на кнопке
        model.addAttribute("sortOrder", sortOrder);
        model.addAttribute("actionRequiredCount", actionRequiredRequests.size());
        model.addAttribute("actionRequiredRequests", actionRequiredRequests);

        return "app/departures";
    }

    /**
     * Метод для обновления истории отслеживания посылок пользователя.
     *
     * @return Перенаправление на страницу истории.
     */
    @PostMapping("/track-update")
    public ResponseEntity<?> updateDepartures(
            @RequestParam(required = false) List<String> selectedNumbers,
            @AuthenticationPrincipal User user
    ) {
        Long userId = user.getId();
        log.info("🔄 Запрос на обновление посылок: userId={}", userId);

        TrackUpdateResponse result;
        try {
            if (selectedNumbers != null && !selectedNumbers.isEmpty()) {
                result = trackFacade.updateSelectedParcels(userId, selectedNumbers);
            } else {
                result = trackFacade.updateAllParcels(userId);
            }

            // Отправляем WebSocket-уведомление
            webSocketController.sendUpdateStatus(userId, result.message(), result.readyToUpdate() > 0);
            return ResponseBuilder.ok(result);

        } catch (Exception e) {
            log.error("❌ Ошибка при обновлении посылок: userId={}, ошибка={}", userId, e.getMessage(), e);
            webSocketController.sendUpdateStatus(userId, "Произошла ошибка обновления.", false);
            return ResponseBuilder.error(HttpStatus.INTERNAL_SERVER_ERROR, "Ошибка обновления посылок");
        }
    }

    /**
     * Сохраняет трек-номер для предварительно зарегистрированной посылки.
     *
     * @param id     идентификатор посылки
     * @param number новый трек-номер
     * @param user   текущий пользователь
     * @return результат операции
     */
    @PostMapping("/set-number")
    public ResponseEntity<?> setNumber(
            @RequestParam Long id,
            @RequestParam String number,
            @AuthenticationPrincipal User user) {
        try {
            trackParcelService.assignTrackNumber(id, number, user.getId());
            return ResponseBuilder.ok("Трек-номер добавлен");
        } catch (TrackNumberAlreadyExistsException e) {
            log.warn("Попытка добавить уже существующий трек-номер: {} для пользователя {}", number, user.getId());
            return ResponseBuilder.error(HttpStatus.CONFLICT, e.getMessage());
        } catch (IllegalArgumentException e) {
            log.warn("Некорректный трек-номер: {} для пользователя {}", number, user.getId());
            return ResponseBuilder.error(HttpStatus.BAD_REQUEST, e.getMessage());
        }
    }

    /**
     * Метод для удаления выбранных посылок.
     * <p>
     * Удаляются посылки, выбранные пользователем в интерфейсе. В случае успеха отображается сообщение об успешном удалении.
     * </p>
     *
     * @param selectedNumbers список номеров посылок, которые нужно удалить.
     * @param user            текущий пользователь
     * @return перенаправление на страницу истории.
     */
    /**
     * Удаляет выбранные пользователем посылки.
     * <p>
     * Удаление может происходить как по трек-номерам, так и по идентификаторам
     * (для предрегистрационных посылок без номера).
     * </p>
     *
     * @param selectedNumbers список трек-номеров
     * @param selectedIds     список идентификаторов посылок
     * @param user            текущий пользователь
     * @return результат операции удаления
     */
    @PostMapping("/delete-selected")
    public ResponseEntity<?> deleteSelected(
            @RequestParam(value = "selectedNumbers", required = false) List<String> selectedNumbers,
            @RequestParam(value = "selectedIds", required = false) List<Long> selectedIds,
            @AuthenticationPrincipal User user) {
        Long userId = user.getId();
        log.info("Запрос на удаление посылок {} и ID {} для пользователя с ID: {}", selectedNumbers, selectedIds, userId);

        boolean hasNumbers = selectedNumbers != null && selectedNumbers.stream().anyMatch(num -> num != null && !num.isBlank());
        boolean hasIds = selectedIds != null && !selectedIds.isEmpty();

        if (!hasNumbers && !hasIds) {
            log.warn("Попытка удаления без выбранных посылок пользователем с ID: {}", userId);
            return ResponseBuilder.error(HttpStatus.BAD_REQUEST, "Ошибка: Не выбраны посылки для удаления.");
        }

        try {
            if (hasNumbers) {
                List<String> filteredNumbers = selectedNumbers.stream()
                        .filter(num -> num != null && !num.isBlank())
                        .toList();
                if (!filteredNumbers.isEmpty()) {
                    trackFacade.deleteByNumbersAndUserId(filteredNumbers, userId);
                }
            }
            if (hasIds) {
                trackFacade.deleteByIdsAndUserId(selectedIds, userId);
            }
            log.info("Выбранные посылки удалены пользователем с ID: {}", userId);
            webSocketController.sendUpdateStatus(userId, "Выбранные посылки успешно удалены.", true);
            return ResponseBuilder.ok("Выбранные посылки успешно удалены.");
        } catch (EntityNotFoundException ex) {
            log.warn("Попытка удалить несуществующие посылки пользователем {}", userId);
            webSocketController.sendUpdateStatus(userId, ex.getMessage(), false);
            return ResponseBuilder.error(HttpStatus.NOT_FOUND, ex.getMessage());
        } catch (Exception e) {
            log.error("Ошибка при удалении посылок пользователем с ID: {}: {}", userId, e.getMessage(), e);
            webSocketController.sendUpdateStatus(userId, "Ошибка при удалении посылок.", false);
            return ResponseBuilder.error(HttpStatus.INTERNAL_SERVER_ERROR, "Ошибка при удалении посылок.");
        }
    }

    /**
     * Загружает страницу отправлений с учётом фильтров, сортировки и поиска.
     *
     * @param storeIds  идентификаторы магазинов для фильтрации
     * @param status    глобальный статус посылки
     * @param query     поисковый запрос (может быть {@code null})
     * @param pageIndex индекс страницы, которую требуется получить
     * @param size      размер страницы
     * @param userId    идентификатор пользователя
     * @param sortOrder порядок сортировки (asc/desc)
     * @return страница с результатами выборки
     */
    private Page<TrackParcelDTO> loadTrackParcelPage(List<Long> storeIds,
                                                     GlobalStatus status,
                                                     String query,
                                                     int pageIndex,
                                                     int size,
                                                     Long userId,
                                                     String sortOrder) {
        if (query != null && !query.isBlank()) {
            return trackParcelService.searchByNumberPhoneOrName(storeIds, status, query, pageIndex, size, userId, sortOrder);
        }

        if (status != null) {
            if (status == GlobalStatus.PRE_REGISTERED) {
                return trackParcelService.findByStoreTracksWithPreRegistered(storeIds, pageIndex, size, userId, sortOrder);
            }
            return trackParcelService.findByStoreTracksAndStatus(storeIds, status, pageIndex, size, userId, sortOrder);
        }

        return trackParcelService.findByStoreTracks(storeIds, pageIndex, size, userId, sortOrder);
    }

<<<<<<< HEAD
    /**
     * Преобразует заявку на возврат в DTO для вкладки «Требуют действия».
     *
     * @param request исходная заявка
     * @param userZone часовой пояс пользователя для форматирования дат
     * @return DTO с подготовленными строками для отображения
     */
    private ActionRequiredReturnRequestDto mapActionRequiredRequest(OrderReturnRequest request, ZoneId userZone) {
        TrackParcel parcel = request.getParcel();
        Long parcelId = parcel != null ? parcel.getId() : null;
        String trackNumber = parcel != null ? parcel.getNumber() : null;
        String storeName = parcel != null && parcel.getStore() != null ? parcel.getStore().getName() : null;
        GlobalStatus parcelStatus = parcel != null ? parcel.getStatus() : null;
        OrderReturnRequestStatus status = request.getStatus();

        String requestedAt = formatRequestMoment(request.getRequestedAt(), userZone);
        String createdAt = formatRequestMoment(request.getCreatedAt(), userZone);

        boolean canStartExchange = orderReturnRequestService.canStartExchange(request);
        boolean canCloseWithoutExchange = status == OrderReturnRequestStatus.REGISTERED;
        String cancelExchangeReason = orderReturnRequestService
                .getExchangeCancellationBlockReason(request)
                .orElse(null);
        boolean exchangeShipmentDispatched = orderReturnRequestService.isExchangeShipmentDispatched(request);

        return new ActionRequiredReturnRequestDto(
                request.getId(),
                parcelId,
                trackNumber,
                storeName,
                parcelStatus != null ? parcelStatus.getDescription() : null,
                status,
                status != null ? status.getDisplayName() : null,
                requestedAt,
                createdAt,
                request.getReason(),
                request.getComment(),
                request.getReverseTrackNumber(),
                request.isExchangeRequested(),
                canStartExchange,
                canCloseWithoutExchange,
                exchangeShipmentDispatched,
                cancelExchangeReason
        );
    }

    /**
     * Форматирует момент времени заявки в пользовательской временной зоне.
     *
     * @param moment исходное значение в UTC
     * @param userZone часовой пояс пользователя
     * @return отформатированная строка или {@code null}, если момент отсутствует
     */
    private String formatRequestMoment(ZonedDateTime moment, ZoneId userZone) {
        if (moment == null || userZone == null) {
            return null;
        }
        return REQUEST_DATE_FORMATTER.format(moment.withZoneSameInstant(userZone));
    }
=======
>>>>>>> a9a3283f
}<|MERGE_RESOLUTION|>--- conflicted
+++ resolved
@@ -352,66 +352,4 @@
         return trackParcelService.findByStoreTracks(storeIds, pageIndex, size, userId, sortOrder);
     }
 
-<<<<<<< HEAD
-    /**
-     * Преобразует заявку на возврат в DTO для вкладки «Требуют действия».
-     *
-     * @param request исходная заявка
-     * @param userZone часовой пояс пользователя для форматирования дат
-     * @return DTO с подготовленными строками для отображения
-     */
-    private ActionRequiredReturnRequestDto mapActionRequiredRequest(OrderReturnRequest request, ZoneId userZone) {
-        TrackParcel parcel = request.getParcel();
-        Long parcelId = parcel != null ? parcel.getId() : null;
-        String trackNumber = parcel != null ? parcel.getNumber() : null;
-        String storeName = parcel != null && parcel.getStore() != null ? parcel.getStore().getName() : null;
-        GlobalStatus parcelStatus = parcel != null ? parcel.getStatus() : null;
-        OrderReturnRequestStatus status = request.getStatus();
-
-        String requestedAt = formatRequestMoment(request.getRequestedAt(), userZone);
-        String createdAt = formatRequestMoment(request.getCreatedAt(), userZone);
-
-        boolean canStartExchange = orderReturnRequestService.canStartExchange(request);
-        boolean canCloseWithoutExchange = status == OrderReturnRequestStatus.REGISTERED;
-        String cancelExchangeReason = orderReturnRequestService
-                .getExchangeCancellationBlockReason(request)
-                .orElse(null);
-        boolean exchangeShipmentDispatched = orderReturnRequestService.isExchangeShipmentDispatched(request);
-
-        return new ActionRequiredReturnRequestDto(
-                request.getId(),
-                parcelId,
-                trackNumber,
-                storeName,
-                parcelStatus != null ? parcelStatus.getDescription() : null,
-                status,
-                status != null ? status.getDisplayName() : null,
-                requestedAt,
-                createdAt,
-                request.getReason(),
-                request.getComment(),
-                request.getReverseTrackNumber(),
-                request.isExchangeRequested(),
-                canStartExchange,
-                canCloseWithoutExchange,
-                exchangeShipmentDispatched,
-                cancelExchangeReason
-        );
-    }
-
-    /**
-     * Форматирует момент времени заявки в пользовательской временной зоне.
-     *
-     * @param moment исходное значение в UTC
-     * @param userZone часовой пояс пользователя
-     * @return отформатированная строка или {@code null}, если момент отсутствует
-     */
-    private String formatRequestMoment(ZonedDateTime moment, ZoneId userZone) {
-        if (moment == null || userZone == null) {
-            return null;
-        }
-        return REQUEST_DATE_FORMATTER.format(moment.withZoneSameInstant(userZone));
-    }
-=======
->>>>>>> a9a3283f
 }