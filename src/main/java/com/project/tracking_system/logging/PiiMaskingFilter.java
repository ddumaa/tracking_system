--- conflicted
+++ resolved
@@ -56,21 +56,11 @@
         String formatted = event.getFormattedMessage();
         String masked = mask(formatted);
         if (!formatted.equals(masked)) {
-<<<<<<< HEAD
             // Создаём новое событие с маскированным сообщением и отправляем его в те же аппендеры.
             ILoggingEvent clone = cloneWithMessage(event, masked);
 
             maskedEvents.add(clone);
             Logger logger = (Logger) LoggerFactory.getLogger(event.getLoggerName());
-=======
-            // Клонируем событие, заменяем сообщение и логируем клон вместо оригинала.
-            LoggingEventVO clone = LoggingEventVO.build(event);
-            clone.setMessage(masked);
-            clone.setArgumentArray(null);
-
-            maskedEvents.add(clone);
-            Logger logger = (Logger) event.getLogger();
->>>>>>> 52a7e418
             logger.callAppenders(clone);
             return FilterReply.DENY;
         }
